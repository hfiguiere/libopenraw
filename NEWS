libopenraw 0.0.9

New features:

  - API: or_rawdata_get_rendered_image()
  - API: or_rawdata_set_cfa_pattern()
  - Get the default crop in CR2, CRW and DNG.
  - make dist make a bzip2 archive too (build only).
  - New demo ppmload to create a ppm out of the demosaicized image.
<<<<<<< HEAD
  - Support (partially) PEF from Pentax K20D, K-r, K-5, K-7, K-x (unconfirmed),
    645D.
  - Support for Olympus ORF big-endian files and "RS" (12-bits). 
    Added E-10, E-P1, E-P2, E-P3, E-PL1, E-PL2, E-PL3, E-PM1, E-620, 
    SP350, SP500, SP510, SP550, XZ-1
    Olympus ORF decompression.
  - Support for Canon G10, G11, G12, 7D, 1DMarkIV, 5DMarkII, 500D, 60D, 
    600D, 1000D, 1100D, PowerShot S90, PowerShot S95
  - Support for Canon 50D (Closes #30846).
  - Support for Nikon D3000, D3100, D7000, J1
  - Extract compressed raw from ARW (but A-100).
  - Added support for Sony A-550, A-380, A-390, SLT-A55, SLT-A77, Nex-3, Nex-5, 
    Nex-5N, Nex-C3.
  - Support for Leica X1 DNG, Ricoh GRX, Pentax Q, Leica M9 - DNG
  - Support for Nikon NRW: P6000 and P7000 (partial).
  - Support for Panasonic RAW and RW2.
  - Support for FujiFilm RAF.
  - Nicer display of the type ID in ordiag.
  - API: mark deprecated APIs.
  - API: or_rawdata_get_roi() to get the region of interest from the RAW data.
 
=======
  - Support (partially) PEF from Pentax K20D.
  - Support for Olympus ORF big-endian files and "RS" (12-bits). 
    Added E-10, E-P1, E-620, SP350, SP500, SP510 and SP550.
  - Support for Canon G10, G11, 7D, 1DMarkIV, 5DMarkII, 500D, 550D, 60D and 1000D.
  - Support for Canon 50D (Closes #30846).
  - Support for Nikon D3000.
  - Support for Sony A-550.
  - Support for Leica X1 DNG.
  - Support for Ricoh GRX DNG.
  
>>>>>>> 607d91e0
Bug fixes:

  - API: or_rawfile_get_rendered_image() returns a ORBitmapDataRef with
    the correct dimensions.
    + corrected the Gdk support for above change.
  - Check for get_current_dir_name() (Closes #24088)
  - Don't crash when the files can't be written in the testsuite bootstrap.
  - Detect that ORF file are compressed if they are. (Closes #26618)
  - Skip compressed CFA when rendering the image. (Closes #25464)
<<<<<<< HEAD
  - Properly decompress CFA from Canon 7D, 5DMkII, 500D, 1DMkIV (and any 
    other whose JPEG stream have 4 components)
  - Accept YCbCr when the compression is JPEG. The K10D DNG should now have 
    the large size preview.
  - Install the GdkPixbuf in the right place. (Closes #29208) (Vincent Untz)
  - Fixed overflow in the unpack_be12to16() and report errors.
  - Fixed some compilation errors in the Gdk pixbuf loader.
  - Fixed IDs for Canon 350D and 400D.
  - Pass the orientation to gdk-pixbuf in the loader. (Closes #37920)
=======
  - Accept YCbCr when the compression is JPEG. The K10D DNG should now have 
    the large size preview.
  - Install the GdkPixbuf in the right place. (Closes #29208) (Vincent Untz)
>>>>>>> 607d91e0
  
Internal changes:

  - Rename debug.{h,cpp} to trace.{h,cpp}
  - Fixed the case on several class names.
<<<<<<< HEAD
  - Fixed warnings.
  - Support to load MakerNote IFD.
  - Streamline the loading of IFDs.
  - Move the rendering on the RawData class.
  - BUG: IO::StreamClone::seek() now return the proper value.
=======
>>>>>>> 607d91e0

libopenraw 0.0.8

Bug fixes:

  - includes missing for gcc 4.4
  - Fix crash in or_get_file_extensions()

libopenraw 0.0.7

Bug fixes:

  - fix some warnings in the test and demo programs.
  - fix a huge memory leak (Closes #21435) (Priit Laes)

libopenraw 0.0.6

  - LICENSE change to LGPLv3+
  - BUG: cfa output should write the data in PGM as big endian.
  - BUG: added missing includes breaking on gcc 4.3 and other platforms.
    (Closes bug #18243).
  - BUG: better handling of Canon CR2 "slices" to fix crasher
    with Canon 450D/Digital Rebel XSi files (and possibly others).
  - NEW: API or_rawfile_new_from_memory() to load a Raw file from
    a memory buffer.
  - NEW: API or_rawfile_get_typeid() and the associated consts.
  - NEW: API or_rawdata_get_minmax()
  - NEW: API or_get_file_extensions()
  - NEW: API or_rawfile_get_rendered_image() to get a rendered image.
  - NEW: API or_bitmapdata_*()
  - NEW: GdkPixbuf loader.
  - NEW: Decompress NEF files.
  - NEW: Python bindings.
  - NEW: testsuite can be overridden with an override file.
  - NEW: testsuite can be bootstrapped to download its files off 
    the internet.
  - NEW: add shave to the build system for saner output.
  - TODO: apply the coefficients.

libopenraw 0.0.5

  - BUG: re-order commands in autogen.sh bug #14055
  - BUG: IFDFileContainer inside another container was
    failing because relative offsets were not used. Needed for
    formats like RAF and MRW.
  - BUG: testsuite didn't return a fail if a test failed, causing make check
    to succeed even if test failed.
  - BUG: in the use case CIFF (CRW) parsing could crash.
  - BUG: JPEG thumbnails in CR2 where mistakenly recognized as 8RGB
  - BUG: work around thumbnails in CR2 marked as JPEG but that really
    are 8RGB (see Gnome bug #421175).
  - BUG: decompressing CRW was reading past the buffer.
  - NEW: testsuite now support doing checksum on data.
  - NEW: support for Minolta MRW from Dimage 5, Dimage 7x, A1, A2, 5D
    and 7D.
  - NEW: API or_rawdata_get_cfa_pattern() to fetch the CFA pattern.
  - NEW: Decompress/unpack RAW data from DNG uncompressed: Leica DMR,
    Leica M8, Samsung GX-10 and Pro815, K10D, Ricoh GR-2)
  - NEW: Decompress/unpack NEF RAW data from D1, D1X, D100, D2X.
  - NEW: Unpack RAW data from Epson ERF R-D1 files.
  - NEW: demo/thumbc output PPM if the thumbnail is 8RGB.
  - NEW: demo/thumbc now allow -s to pass the thumbnail size wanted.

libopenraw 0.0.4

  - NEW: support for Epson ERF.
  - NEW: support getting the image orientation: CR2, CRW, PEF, NEF, ORF,
    ARW, DNG.
  - NEW: rawfile API.
  - NEW: ordiag dump the thumbnail byte size.
  - NEW: configurable testsuite (without sample files).
  - BUG: missing include.
  - BUG: fix compiler warnings.
  - BUG: fix some compile failures. bug #13717
  - BUG: fix crash on non-CIFF CRW file. bug #13393
  - BUG: gdk demo shouldn't be compiled without Gnome support. bug #13718
  - BUG: boost detection cleanup. bug #13658, bug #13659

libopenraw 0.0.3

  - NEW: Decompress several formats: CR2, DNG and CRW.
  - NEW: Added gdk pixbuf demo.
  - BUG: fix crash if the file is not found. bug #13371
  - BUG: fix memory bug in GdkPixbuf support. bug #13383

libopenraw 0.0.2

  - Added GdkPixbuf support for Gnome
  - No longer install libopenraw++ headers

libopenraw 0.0.1 - 12/09/06

  - First release.
	It features: 
	-C and C++ api
	-Thumbnail extraction
	-Supported file formats are: Canon CR2 and CRW, 
	Nikon NEF, Pentax PEF, Olympus ORF, 
	Adobe DNG, Sony ARW.

<|MERGE_RESOLUTION|>--- conflicted
+++ resolved
@@ -1,4 +1,4 @@
-libopenraw 0.0.9
+libopenraw 0.1.0
 
 New features:
 
@@ -7,21 +7,17 @@
   - Get the default crop in CR2, CRW and DNG.
   - make dist make a bzip2 archive too (build only).
   - New demo ppmload to create a ppm out of the demosaicized image.
-<<<<<<< HEAD
-  - Support (partially) PEF from Pentax K20D, K-r, K-5, K-7, K-x (unconfirmed),
+  - Support (partially) PEF from Pentax K-r, K-5, K-7, K-x (unconfirmed),
     645D.
   - Support for Olympus ORF big-endian files and "RS" (12-bits). 
-    Added E-10, E-P1, E-P2, E-P3, E-PL1, E-PL2, E-PL3, E-PM1, E-620, 
-    SP350, SP500, SP510, SP550, XZ-1
+    Added E-P2, E-P3, E-PL1, E-PL2, E-PL3, E-PM1, E-620 and XZ-1
     Olympus ORF decompression.
-  - Support for Canon G10, G11, G12, 7D, 1DMarkIV, 5DMarkII, 500D, 60D, 
-    600D, 1000D, 1100D, PowerShot S90, PowerShot S95
-  - Support for Canon 50D (Closes #30846).
-  - Support for Nikon D3000, D3100, D7000, J1
+  - Support for Canon G12, 600D, 1100D, PowerShot S90, PowerShot S95
+  - Support for Nikon D3100, D7000, J1
   - Extract compressed raw from ARW (but A-100).
-  - Added support for Sony A-550, A-380, A-390, SLT-A55, SLT-A77, Nex-3, Nex-5, 
+  - Added support for Sony A-380, A-390, SLT-A55, SLT-A77, Nex-3, Nex-5, 
     Nex-5N, Nex-C3.
-  - Support for Leica X1 DNG, Ricoh GRX, Pentax Q, Leica M9 - DNG
+  - Support for Pentax Q, Leica M9 - DNG
   - Support for Nikon NRW: P6000 and P7000 (partial).
   - Support for Panasonic RAW and RW2.
   - Support for FujiFilm RAF.
@@ -29,7 +25,31 @@
   - API: mark deprecated APIs.
   - API: or_rawdata_get_roi() to get the region of interest from the RAW data.
  
-=======
+Bug fixes:
+
+  - API: or_rawfile_get_rendered_image() returns a ORBitmapDataRef with
+    the correct dimensions.
+    + corrected the Gdk support for above change.
+  - Check for get_current_dir_name() (Closes #24088)
+  - Don't crash when the files can't be written in the testsuite bootstrap.
+  - Detect that ORF file are compressed if they are. (Closes #26618)
+  - Skip compressed CFA when rendering the image. (Closes #25464)
+  - Accept YCbCr when the compression is JPEG. The K10D DNG should now have 
+    the large size preview.
+  - Install the GdkPixbuf in the right place. (Closes #29208) (Vincent Untz)
+  
+Internal changes:
+
+  - Fixed warnings.
+  - Support to load MakerNote IFD.
+  - Streamline the loading of IFDs.
+  - Move the rendering on the RawData class.
+  - BUG: IO::StreamClone::seek() now return the proper value.
+
+libopenraw 0.0.9
+
+New features:
+
   - Support (partially) PEF from Pentax K20D.
   - Support for Olympus ORF big-endian files and "RS" (12-bits). 
     Added E-10, E-P1, E-620, SP350, SP500, SP510 and SP550.
@@ -39,18 +59,9 @@
   - Support for Sony A-550.
   - Support for Leica X1 DNG.
   - Support for Ricoh GRX DNG.
-  
->>>>>>> 607d91e0
+
 Bug fixes:
 
-  - API: or_rawfile_get_rendered_image() returns a ORBitmapDataRef with
-    the correct dimensions.
-    + corrected the Gdk support for above change.
-  - Check for get_current_dir_name() (Closes #24088)
-  - Don't crash when the files can't be written in the testsuite bootstrap.
-  - Detect that ORF file are compressed if they are. (Closes #26618)
-  - Skip compressed CFA when rendering the image. (Closes #25464)
-<<<<<<< HEAD
   - Properly decompress CFA from Canon 7D, 5DMkII, 500D, 1DMkIV (and any 
     other whose JPEG stream have 4 components)
   - Accept YCbCr when the compression is JPEG. The K10D DNG should now have 
@@ -60,24 +71,11 @@
   - Fixed some compilation errors in the Gdk pixbuf loader.
   - Fixed IDs for Canon 350D and 400D.
   - Pass the orientation to gdk-pixbuf in the loader. (Closes #37920)
-=======
-  - Accept YCbCr when the compression is JPEG. The K10D DNG should now have 
-    the large size preview.
-  - Install the GdkPixbuf in the right place. (Closes #29208) (Vincent Untz)
->>>>>>> 607d91e0
-  
+
 Internal changes:
 
   - Rename debug.{h,cpp} to trace.{h,cpp}
   - Fixed the case on several class names.
-<<<<<<< HEAD
-  - Fixed warnings.
-  - Support to load MakerNote IFD.
-  - Streamline the loading of IFDs.
-  - Move the rendering on the RawData class.
-  - BUG: IO::StreamClone::seek() now return the proper value.
-=======
->>>>>>> 607d91e0
 
 libopenraw 0.0.8
 
