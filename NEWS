--- conflicted
+++ resolved
@@ -1,22 +1,24 @@
-<<<<<<< HEAD
 libopenraw 0.3.0 -
-=======
-libopenraw 0.2.2 - 2020/07/24
->>>>>>> 4601f959
 
 New features:
 
   Camera support:
   [ a * denote that static WB coefficients have been included, unless DNG ]
 
-<<<<<<< HEAD
-
 Changes:
+
   - API: Added or_ifd_release()
   - API: The ORIfdDirRef returned by or_rawfile_get_ifd() must
     be released.
   - API: or_rawfile_get_ifd() support more IFD types.
-=======
+
+libopenraw 0.2.2 - 2020/07/24
+
+New features:
+
+  Camera support:
+  [ a * denote that static WB coefficients have been included, unless DNG ]
+
   - Support for Canon EOS R5 and R6.
   - Support for Sony DSC-R1* (SR2).
   - Support for Nikon D6*.
@@ -32,7 +34,6 @@
   - Properly detect Canon Digital Rebel (aka 300D).
   - Better detect Minolta and Ricoh vendors.
   - Fix a crash in DNG on invalid files.
->>>>>>> 4601f959
 
 libopenraw 0.2.1 - 2020/06/26
 
