<<<<<<< HEAD
libopenraw 0.2.3 -
=======
libopenraw 0.3.0 -
>>>>>>> 58f5ba87

New features:

  Camera support:
  [ a * denote that static WB coefficients have been included, unless DNG ]
<<<<<<< HEAD
  - Added Hasselblad Lunar* (rebadged Sony NEX-7).

  - Coefficients for Panasonic DC-G100, Sony ZV-1, Canon EOS R5 and EOS R6.

Bug fixes:

  - Fix preview for CR3 files.

Internal Changes:

  - Added SR2 test case in the testsuite.
=======
  - Epson R-D1, R-D1s: extract the 640 pixel preview.
  - Panasonic: extract the Exif thumbnail
  - Olympus, Nikon, Pentax: extract the MakerNote preview.

Changes:

  - API: Added or_ifd_release(), or_ifd_get_name() and or_ifd_get_type().
  - API: The ORIfdDirRef returned by or_rawfile_get_ifd() must
    be released.
  - API: or_rawfile_get_ifd() support more IFD types.
  - API: or_ifd_index is replaced by or_ifd_dir_type. OR_IFD_MAKERNOTE is replaced
    by OR_IFD_MNOTE, OR_IFD_CFA is replaced by OR_IFD_RAW.
  - API: or_iterator*() to iterate through the metadata tags.
  - API: Added or_metavalue_get_count().
  - Fix getting MakerNotes for Pentax, Panasonic.
  - Get the Panasonic Exif thumbnail.
  - Added tool `exifdump`.

Internal Changes:

  - Added LOGASSERT()
>>>>>>> 58f5ba87

libopenraw 0.2.2 - 2020/07/24

New features:

  Camera support:
  [ a * denote that static WB coefficients have been included, unless DNG ]

  - Support for Canon EOS R5 and R6.
  - Support for Sony DSC-R1* (SR2).
  - Support for Nikon D6*.
  - Support for Panasonic DC-G100.
  - Support for Leica M10-R.
  - Support for GoPro HERO5, HERO6, HERO7 and HERO8 (GPR files, DNG based).
  - Added Sony SR2 file support.

  - ordiag: Added a developer mode with `-D`.

Bug fixes:

  - Properly detect Canon Digital Rebel (aka 300D).
  - Better detect Minolta and Ricoh vendors.
  - Fix a crash in DNG on invalid files.

libopenraw 0.2.1 - 2020/06/26

New features:

  Camera support:
  [ a * denote that static WB coefficients have been included, unless DNG ]

  - Support for Nikon Coolpix P950*.
  - Support for Fujifilm F550EXR*.
  - Support for Sony ZV-1.

Internal Changes:

   - Updated MP4 parser.

libopenraw 0.2.0 - 2020/03/26

The enclosed RELEASE_NOTES file give a higher-level overview of what's new.

Contributors to this project agree to the Freedesktop.org Code of
Conduct:

  https://www.freedesktop.org/wiki/CodeOfConduct/

Changes:

  - API: the package name is libopenraw-0.2
  - API: some camera ID have been renamed or value changed.
  - API: or_rawdata_get_roi() renamed to or_rawdata_get_active_area().
  - API: cfa_pattern renamed to mosaicinfo.

New features:

  - API: or_rawfile_get_vendorid() to get the vendor id.
  - Partial support for Canon CR3.
  - Partial support for GoPro GPR.

  Camera support:
  [ a * denote that static WB coefficients have been included, unless DNG ]

  - Support for Canon EOS M50/KISS M*, M6 MkII*, M200*, EOS R*, EOS RP*,
    SX1 IS*, SX60 HS*, SX70 HS*, S120*, 2000D/Rebel T7/Kiss X90*,
    3000D/4000D/Rebel T100*, 250D/Rebel SL3/Kiss X10*, 1D MarkII N*, 1D*, 1Ds*,
    90D*, G5XMkII*, G7XMkIII*, 1DXMkIII*.
  - Removed PowerShot G7 as it doesn't have RAW.
  - Support for Fujifilm S5000*, HS30EXR*, X-T100*, GFX 50R*, GFX-100*, X-T3*,
    X-T30*, X-T4*, X-A7*, X-Pro3*, X-T200*, X-100V*.
  - Support for Olympus Stylus1,1s, TG-5*, TG-6*, E-M10 Mark III*, E-M1X*,
    E-M5MarkIII, SP-565UZ*, E-PL10*, E-M1MarkIII*
  - Support for Panasonic DC-FZ45, DMC-FZ35*, DMC-FZ40/FZ45*, DC-FZ80/FZ82*,
    DMC-FZ150*, DMC-GX7MK2*, DC-GH5S*, DMC-LX1*, DMC-LX10/LX15*, DC-ZS200*,
    DC-LX100M2*, DC-S1*, DC-S1R*, DC-S1H*, DC-G95*, DC-GF10/GX880*,
    DC-ZS80/DC-TZ95*, DMC-FZ1000* and DC-FZ1000 II*.
  - Support for Pentax 645Z DNG and PEF*, 645D DNG, K1 Mk II DNG and PEF*,
    K10D DNG, KP PEF*.
  - Support for Ricoh GX200, GR II, GR III.
  - Support for Sigma fp.
  - Support for Sony RX0*, RX0M2*, RX10M4*, A5000*, A5100*, A7M2*, A7M3*, A7S*,
    A7SM2*, A7RM3*, A7RM4*, A9*, A9II*, NEX-3N*, DSLR-A230*, DSLR-A290*,
    DSLR-A330*, DSLR-A450*, DSLR-A500*, SLT-A37*, ILCA-68*, ILCA-77M2*,
    RX100M6*, RX100M7*, A6100*, A6400*, A6600*, HX95/99*.
  - Support for Leica V-LUX (Typ 114)*, C-LUX*, D_Lux 7*, Leica M10-P, TL2,
    C (Typ 112)*, V-Lux 5*, M10 Monochrom.
  - Support for Nikon Z 6 and Z 7* (partial), Nikon Z 50*, Coolpix P1000*,
    Coolpix E8800*, Coolpix A1000*, Nikon D3500*, Nikon D780*.
  - Added aliases for Canon Rebel XTi and Kiss Digital X (400D),
    Kiss X2 (450D), Kiss X4 (550D), Kiss F (1000D), Kiss X5 (600D),
    Kiss X50 (1100D), Kiss X6i (650D), Kiss X7 (100D), Kiss X7i (700D),
    Kiss X8i (750D), 8000D (760D), Kiss X70 (1200D), Kiss X9i (800D),
    Kiss X9 (200D), Kiss X80 (1300D).
  - Added alias for Panasonic TX1 (ZS100).
  - Added alias for Sony A3500 (A3000).
  - Coefficients for EOS M6.
  - Coefficients for Fujifilm GFX 50S.
  - Coefficients for Nikon D3400.
  - Coefficients for Panasonic GH5, GM5, GX850, ZS100.
  - Coefficients for Pentax K-70.
  - Coefficients for Sony RX10, RX10M2, RX10M3, RX100M5, A6500, A580 and A99M2.
  - Coefficients for Olympus E-M1 MarkII.

  - ordiag will check the consistency of vendor id.
  - If the extension isn't found, identify by content.
  - Support active area for Canon CRW.

Bug fixes:

  - Missing RAW type in ordiag.
  - Fixed inconsistencies identifying vendor id.
  - Recognize X-Trans CFA patterns in DNG files.

Internal changes:

  - Requires Rust to build CR3 support.
  - Add an API to get the MakerNote from the RAW file.
  - Refactor some Canon code that can be shared between formats.
  - Don't link test statically.
  - Canon CR2: use Model ID to recognize files.
  - Unpack now uses uint16_t* for its destination buffer.
  - testsuite fixes
    - handle HTTP errors
    - allow disabling tests
    - allow setting a referer
    - replace some samples that can no longer be bootstrapped
  - Added `missingcoefficients` test program to list cameras without
    coefficients.

libopenraw 0.1.3 - 2018/05/03

New features:

  Camera support:
  [ a * denote that WB coefficients have been included ]

  - Support for Nikon Coolpix B700*, P330*, P340*.
  - Support for Fujifilm X-A5*, X-E3*, XQ2* and X-H1*.
  - Support for Canon EOS M100*, 6DMkII*, Rebel SL2/200D*, G1X MarkIII*,
    EOS 5DS*.
  - Support for Panasonic G9*, GX9*, GX800*, TZ110*, TZ202*.
  - Support for Olympus E-PL9*.
  - Support for Leica D-LUX (Typ109)*, V-LUX 4* and Leica CL.
  - Coefficients for Fujifilm X-T10, X-T2, X-T20, X-100F, X-A3, XQ1.
  - Coefficients for Canon EOS-M5, G7X MkII, G9X MkII, 77D, 800D and EOS 5DS R.
  - Coefficients for Panasonic GX80/GX85, FZ2500.
  - Coefficients for Olympus E-PL8.
  - Coefficients for Nikon D5600.

Bug fixes:

  - Stop statically linking binaries
      https://github.com/hfiguiere/libopenraw/pull/1

Internal changes:

  - Fixes for TravisCI.

libopenraw 0.1.2 - 2017/04/17

New features:

  Camera support:
  [ a * denote that WB coefficients have been included ]

  - Support for Canon 77D / 9000D, EOS-M6.
  - Added aliases Canon Rebel T1i / Kiss X3 for 500D, Rebel XSi for 450D,
    Kiss Digital N for 350D.
  - Properly recognize Canon Rebel T7i.
  - Support for Pentax KP (DNG).

Bug fixes:

  - Properly identify DNG converted files as generic DNG.
  - Don't crash on some malformed files.

Internal changes:

  - Replace Debug::Trace with LOGXXX().
  - Use Option<> whenever it is appropriate.
  - Check when loading an IfdEntry that it doesn't got past
    the container size.

libopenraw 0.1.1 - 2017/03/18

New features:

  Camera support:
  [ a * denote that WB coefficients have been included ]

  - Support for Canon G5X*, G7X MkII, G9X*, G9X MkII, EOS-M3*, EOS-M5, EOS-M10*,
    1DX MkII*, 5D MkIV*, 750D*, 760D*, 80D*, Rebel T7i/800D, Rebel T5/1200D*,
    Rebel T6/1300D*.
  - Support for Leica M10 and Leica SL (Typ 601).
  - Support for Nikon D3400, D5*, D500*, D5600, 1 S2*, 1 J4*, 1 AW1*.
  - Support for Fujifilm GFX 50S, X100F, X70*, X-A2*, X-A3, X-E2S*, X-Pro2*, X-T2, X-T20.
  - Support for  Sony A99II, A7R2*,  A6300* and A6500,  RX1RM2*, RX10,
    RX10M2, RX10M3, RX100M4*, RX100M5.
  - Support for Panasonic FZ2500, G80/G85, GH5, GX8*, GX80/GX85, GX850, LX10/LX15,
    ZS100.
  - Support for XIAOYI M1.
  - Support for Olympus E-M10*, E-M10 MkII*, E-M1 MkII, PEN-F*, XZ-10*, TG-4*, SH-2*.
  - Support for Pentax K-1 (PEF & DNG)*, K-S1 (DNG), K-S2 (PEF)*, K-70 (PEF & DNG) and
    Pentax Q-S1 (DNG)
  - Support for Apple iPhone 6S+* and 7+*

  - Coefficients for Canon G3X, 70D, 100D
  - Coefficients for Nikon D3300, D5300, D5500, D7200, D810, 1 V3, 1 J5
  - Coefficients for Olympus E-M5II
  - Coefficients for Fujifilm X100T, X-A1

Bug fixes:

  - Updated coefficients for:
    - Sony A99, RX100, RX100M2, RX100M3,  RX1R, RX1R
    - Nikon D3200
  - Bug 98929 - fix endian detection on FreeBSD.
  - Bug 99927 - fix build with various libjpeg.
  - Bug 54034 - NEF: don't crash with D90 files and similar.
  - Do not abort when ecountering some unpacking errors.
  - Do not crash on RAF file not found.
  - Do not crash on unterminated string value (Pentax Q-S1 DNG)

Internal changes:

  - Added misc/release.sh to help releasing.
  - More use of std::unique_ptr<> instead of raw pointers.
  - Added Nikon D90 and D300 to the testsuite.

libopenraw 0.1.0 - 2016/11/27

New features:

  - Require C++11
  - Colour Matrices support and calibration illuminant.
  - Custom CFA pattern support.
  - Grayscale LinearRaw decoding.
  - API: or_rawdata_get_rendered_image()
  - API: or_rawdata_set_cfa_pattern()
  - API: mark deprecated APIs.
  - API: or_rawdata_get_roi() to get the region of interest from the
    RAW data.
  - API: or_rawdata_get_minmax() replaced by or_rawdata_get_levels().
  - API: or_cfapattern_set_size(), or_cfapattern_get_type() and
    or_cfapattern_get_pattern()
  - API: or_rawdata_get_cfa_pattern_type(). Changed or_rawdata_get_cfa_pattern()
  - API: or_rawdata_get_compression()
  - API: or_rawdata_get_colourmatrix1()
  - API: or_rawfile_get_thumbnail_sizes()
  - API: or_rawfile_get_calibration_illuminant1() and
    or_rawfile_get_calibration_illuminant2()
  - API: or_rawfile_get_metavalue()
  - API: or_metavalue_get_string()
  - API: removed C++ public headers.
  - ordiag now uses the public C APIs.
  - Get the default crop in CR2, CRW and DNG.
  - make dist make a bzip2 archive too (build only).
  - New demo ppmload to create a ppm out of the demosaicized image.
  - Support (partially) PEF from Pentax K-r, K-5, K-7,
    K-x (unconfirmed), 645D, *-ist DS, K200D, K5 II s.
  - Support for Olympus ORF big-endian files and "RS" (12-bits).
    Added E-P2, E-P3, E-PL1, E-PL2, E-PL3, E-PL5, E-PL6, E-PL7,
    E-PM1, E-PM2,
    E-620, E-M5, E-M5 II, XZ-1, XZ-2 and Stylus 1.
    Olympus ORF decompression.
  - Support extracting previews from ORF MakerNote.
  - Support for Canon G12, G15, G16, 600D, 1100D/Rebel T3, PowerShot S90,
    PowerShot S95, Rebel XS, PowerShot S100, PowerShot S110,
    PowerShot G1 X, PowerShot G7 X, 1D X, 5DMkIII,
    Rebel T4i/650D, 6D, EOS-M, PowerShot SX50 HS, 70D
    7DMkII, PowerShot G1 X MkII, Rebel T6, Rebel T6s, 5DS R.
  - Support make and model metadata from CRW.
  - API: Canon camera ID have aliases.
  - Support for Nikon D4, D3100, D3200, D3300, D5000, D5100, D5200,
    D5300, D5500, D7000, D7100, D7200,
    J1, J2, J3, J5, S1, V1, V2, V3, Coolpix A,
    D3S, D3X, D300S, D600, D610, D700, D750, D800, D800E, D810,
    D90, D60, Df, D4S,
    Coolpix E5400, E5700, E8400.
  - Added support for Sony A-380, A-390, A-560, A-580, A-850, A-900,
    SLT-A33, SLT-A35, SLT-A55, SLT-A57, SLT-A58, SLT-A65, SLT-A77,
    SLT-A99,
    Nex-3, Nex-5, Nex-5N, Nex-5R, Nex-5T, Nex-6, Nex-C3, Nex-F3, Nex-7,
    RX-1, RX-1R, RX-100, RX-100M2, RX-100M3, A7, A7R, A3000, A6000.
  - Extract compressed raw from ARW (but A-100).
  - Support for DNG from Pentax Q, Q7, K-r, K-x, K200D, K-01, K-30,
    K-5 II s, MX-1, K-3, K-50, K-500 ;
    Leica M9, M Monochrom, M (typ 240), S2, X2, X-Vario, T (typ 701),
    X (typ 113), Q (typ 116);
    Ricoh GXR
  - Support for Nikon NRW: P6000, P7000, P7100 and P7700 (partial).
  - Support for Panasonic RAW and RW2.
  - Support for FujiFilm RAF.
  - Support for Epson R-D1s.
  - Support Exif from Minolta MRW.
  - ordiag
    - Nicer display of the type ID in ordiag.
    - Display make and model.

Bug fixes:

  - API: or_rawfile_get_rendered_image() returns a ORBitmapDataRef with
    the correct dimensions.
    + corrected the Gdk support for above change.
  - Bug 24088 - Check for get_current_dir_name().
  - Don't crash when the files can't be written in the testsuite bootstrap.
  - Bug 26618 - Detect that ORF file are compressed if they are.
  - Bug 25464 - Skip compressed CFA when rendering the image.
  - Accept YCbCr when the compression is JPEG. The K10D DNG should now have
    the large size preview.
  - Bug 54034 - Implement decompression for D90 and other Lossy14Bits.
  - Fix some little-endian NEF decoding bugs.
  - Bug 69432 - Rename .pc to libopenraw-0.1.pc
  - Bug 74786 - Propagate the boost includes. Replace INCLUDES by
    AM_CPPFLAGS
  - Bug 72270 - Don't load RGB8 thumbnails from CR2
  - Bug 70699 - Header guards violated C standard.
  - Fixed variuos overflow, in CRW decompress, ORF decompress,
    CR2 slice parsing
  - Fixed memory leak in or_gdkpixbuf_extract_thumbnail() and friends.
  - Fixed various memory leaks.

Internal changes:

  - Now requires a C++ 11 capable compiler.
  - Remove most of boost that is in C++11.
  - Fixed warnings.
  - De-recursify the build system.
  - Support to load MakerNote IFD with test.
  - Streamline the loading of IFDs.
  - Move the rendering on the RawData class.
  - BUG: IO::StreamClone::seek() now return the proper value.
  - Bug 48429 - Remove shave for automake silent rules (with help from
    Adrian Bunk).
  - Bug 54224 - Remove debian packaging (Adrian Bunk).
  - Bug 54229 - Remove .cvsignore (Adrian Bunk).
  - Add libasan support for debugging.
  - Fix IO::Stream tests.
  - IO::Streams used shared_ptr<>
  - New tracing/logging API.
  - Use 16bits CRC for testsuite.
  - Allow `make distscheck` to pass by disabling GNOME support.

libopenraw 0.0.9 - 2011/11/13

New features:

  - Support (partially) PEF from Pentax K20D.
  - Support for Olympus ORF big-endian files and "RS" (12-bits).
    Added E-10, E-P1, E-620, SP350, SP500, SP510 and SP550.
  - Support for Canon G10, G11, 7D, 1DMarkIV, 5DMarkII, 500D, 550D, 60D and 1000D.
  - Support for Canon 50D (Closes #30846).
  - Support for Nikon D3000.
  - Support for Sony A-550.
  - Support for Leica X1 DNG.
  - Support for Ricoh GRX DNG.

Bug fixes:

  - Properly decompress CFA from Canon 7D, 5DMkII, 500D, 1DMkIV (and any
    other whose JPEG stream have 4 components)
  - Accept YCbCr when the compression is JPEG. The K10D DNG should now have
    the large size preview.
  - Install the GdkPixbuf in the right place. (Closes #29208) (Vincent Untz)
  - Fixed overflow in the unpack_be12to16() and report errors.
  - Fixed some compilation errors in the Gdk pixbuf loader.
  - Fixed IDs for Canon 350D and 400D.
  - Pass the orientation to gdk-pixbuf in the loader. (Closes #37920)

Internal changes:

  - Rename debug.{h,cpp} to trace.{h,cpp}
  - Fixed the case on several class names.

libopenraw 0.0.8 - 2009/05/15

Bug fixes:

  - includes missing for gcc 4.4
  - Fix crash in or_get_file_extensions()

libopenraw 0.0.7 - 2009/04/28

Bug fixes:

  - fix some warnings in the test and demo programs.
  - fix a huge memory leak (Closes #21435) (Priit Laes)

libopenraw 0.0.6 - 2009/02/21

  - LICENSE change to LGPLv3+
  - BUG: cfa output should write the data in PGM as big endian.
  - BUG: added missing includes breaking on gcc 4.3 and other platforms.
    (Closes bug #18243).
  - BUG: better handling of Canon CR2 "slices" to fix crasher
    with Canon 450D/Digital Rebel XSi files (and possibly others).
  - NEW: API or_rawfile_new_from_memory() to load a Raw file from
    a memory buffer.
  - NEW: API or_rawfile_get_typeid() and the associated consts.
  - NEW: API or_rawdata_get_minmax()
  - NEW: API or_get_file_extensions()
  - NEW: API or_rawfile_get_rendered_image() to get a rendered image.
  - NEW: API or_bitmapdata_*()
  - NEW: GdkPixbuf loader.
  - NEW: Decompress NEF files.
  - NEW: Python bindings.
  - NEW: testsuite can be overridden with an override file.
  - NEW: testsuite can be bootstrapped to download its files off
    the internet.
  - NEW: add shave to the build system for saner output.
  - TODO: apply the coefficients.

libopenraw 0.0.5 - 2008/02/26

  - BUG: re-order commands in autogen.sh bug #14055
  - BUG: IFDFileContainer inside another container was
    failing because relative offsets were not used. Needed for
    formats like RAF and MRW.
  - BUG: testsuite didn't return a fail if a test failed, causing make check
    to succeed even if test failed.
  - BUG: in the use case CIFF (CRW) parsing could crash.
  - BUG: JPEG thumbnails in CR2 where mistakenly recognized as 8RGB
  - BUG: work around thumbnails in CR2 marked as JPEG but that really
    are 8RGB (see Gnome bug #421175).
  - BUG: decompressing CRW was reading past the buffer.
  - NEW: testsuite now support doing checksum on data.
  - NEW: support for Minolta MRW from Dimage 5, Dimage 7x, A1, A2, 5D
    and 7D.
  - NEW: API or_rawdata_get_cfa_pattern() to fetch the CFA pattern.
  - NEW: Decompress/unpack RAW data from DNG uncompressed: Leica DMR,
    Leica M8, Samsung GX-10 and Pro815, K10D, Ricoh GR-2)
  - NEW: Decompress/unpack NEF RAW data from D1, D1X, D100, D2X.
  - NEW: Unpack RAW data from Epson ERF R-D1 files.
  - NEW: demo/thumbc output PPM if the thumbnail is 8RGB.
  - NEW: demo/thumbc now allow -s to pass the thumbnail size wanted.

libopenraw 0.0.4 - 2008/01/12

  - NEW: support for Epson ERF.
  - NEW: support getting the image orientation: CR2, CRW, PEF, NEF, ORF,
    ARW, DNG.
  - NEW: rawfile API.
  - NEW: ordiag dump the thumbnail byte size.
  - NEW: configurable testsuite (without sample files).
  - BUG: missing include.
  - BUG: fix compiler warnings.
  - BUG: fix some compile failures. bug #13717
  - BUG: fix crash on non-CIFF CRW file. bug #13393
  - BUG: gdk demo shouldn't be compiled without Gnome support. bug #13718
  - BUG: boost detection cleanup. bug #13658, bug #13659

libopenraw 0.0.3 - 2007/11/25

  - NEW: Decompress several formats: CR2, DNG and CRW.
  - NEW: Added gdk pixbuf demo.
  - BUG: fix crash if the file is not found. bug #13371
  - BUG: fix memory bug in GdkPixbuf support. bug #13383

libopenraw 0.0.2 - 2007/01/25

  - Added GdkPixbuf support for Gnome
  - No longer install libopenraw++ headers

libopenraw 0.0.1 - 2006/12/09

  - First release.
	It features:
	-C and C++ api
	-Thumbnail extraction
	-Supported file formats are: Canon CR2 and CRW,
	Nikon NEF, Pentax PEF, Olympus ORF,
	Adobe DNG, Sony ARW.

<|MERGE_RESOLUTION|>--- conflicted
+++ resolved
@@ -1,26 +1,11 @@
-<<<<<<< HEAD
-libopenraw 0.2.3 -
-=======
+
 libopenraw 0.3.0 -
->>>>>>> 58f5ba87
 
 New features:
 
   Camera support:
   [ a * denote that static WB coefficients have been included, unless DNG ]
-<<<<<<< HEAD
-  - Added Hasselblad Lunar* (rebadged Sony NEX-7).
-
-  - Coefficients for Panasonic DC-G100, Sony ZV-1, Canon EOS R5 and EOS R6.
-
-Bug fixes:
-
-  - Fix preview for CR3 files.
-
-Internal Changes:
-
-  - Added SR2 test case in the testsuite.
-=======
+
   - Epson R-D1, R-D1s: extract the 640 pixel preview.
   - Panasonic: extract the Exif thumbnail
   - Olympus, Nikon, Pentax: extract the MakerNote preview.
@@ -42,7 +27,25 @@
 Internal Changes:
 
   - Added LOGASSERT()
->>>>>>> 58f5ba87
+
+libopenraw 0.2.3 -
+
+New features:
+
+  Camera support:
+  [ a * denote that static WB coefficients have been included, unless DNG ]
+
+  - Added Hasselblad Lunar* (rebadged Sony NEX-7).
+
+  - Coefficients for Panasonic DC-G100, Sony ZV-1, Canon EOS R5 and EOS R6.
+
+Bug fixes:
+
+  - Fix preview for CR3 files.
+
+Internal Changes:
+
+  - Added SR2 test case in the testsuite.
 
 libopenraw 0.2.2 - 2020/07/24
 
