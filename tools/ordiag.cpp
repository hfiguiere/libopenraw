--- conflicted
+++ resolved
@@ -1,11 +1,7 @@
 /*
  * libopenraw - ordiag.cpp
  *
-<<<<<<< HEAD
  * Copyright (C) 2007-2020 Hubert Figuière
-=======
- * Copyright (C) 2007-2020 Hubert Figuiere
->>>>>>> 4601f959
  * Copyright (C) 2008 Novell, Inc.
  *
  * This library is free software: you can redistribute it and/or
@@ -157,68 +153,6 @@
             }
             return "Invalid";
         }
-
-<<<<<<< HEAD
-=======
-    /** return a string for the raw file type
-     */
-    std::string typeToString(or_rawfile_type t)
-        {
-            switch(t) {
-            case OR_RAWFILE_TYPE_UNKNOWN:
-                break;
-            case OR_RAWFILE_TYPE_CR2:
-                return "Canon CR2";
-                break;
-            case OR_RAWFILE_TYPE_CR3:
-                return "Canon CR3";
-                break;
-            case OR_RAWFILE_TYPE_CRW:
-                return "Canon CRW";
-                break;
-            case OR_RAWFILE_TYPE_NEF:
-                return "Nikon NEF";
-                break;
-            case OR_RAWFILE_TYPE_NRW:
-                return "Nikon NRW";
-                break;
-            case OR_RAWFILE_TYPE_MRW:
-                return "Minolta MRW";
-                break;
-            case OR_RAWFILE_TYPE_ARW:
-                return "Sony ARW";
-                break;
-            case OR_RAWFILE_TYPE_SR2:
-                return "Sony SR2";
-                break;
-            case OR_RAWFILE_TYPE_DNG:
-                return "Adobe DNG";
-                break;
-            case OR_RAWFILE_TYPE_ORF:
-                return "Olympus ORF";
-                break;
-            case OR_RAWFILE_TYPE_PEF:
-                return "Pentax PEF";
-                break;
-            case OR_RAWFILE_TYPE_ERF:
-                return "Epson ERF";
-                break;
-            case OR_RAWFILE_TYPE_RW2:
-                return "Panasonic RAW";
-                break;
-            case OR_RAWFILE_TYPE_RAF:
-                return "FujiFilm RAF";
-                break;
-            case OR_RAWFILE_TYPE_TIFF:
-                return "TIFF";
-                break;
-            case OR_RAWFILE_TYPE_GPR:
-                return "GoPro GPR";
-                break;
-            }
-            return "Unknown";
-        }
->>>>>>> 4601f959
 
     /** Extract thumbnail to a file
      */
@@ -466,33 +400,8 @@
                 m_out << "unrecognized file\n";
             }
             else {
-
-<<<<<<< HEAD
-                dump_file_info(m_out, rf);
-
-=======
-                ORConstMetaValueRef make
-                    = or_rawfile_get_metavalue(rf, META_NS_TIFF | EXIF_TAG_MAKE);
-                if (make) {
-                    m_out << boost::format(m_dev_mode ?
-                                           "\tMake = \"%1%\"\n" : "\tMake = %1%\n")
-                        % or_metavalue_get_string(make, 0);
-                }
-                ORConstMetaValueRef model
-                    = or_rawfile_get_metavalue(rf, META_NS_TIFF | EXIF_TAG_MODEL);
-                if (model) {
-                    m_out << boost::format(m_dev_mode ?
-                                           "\tModel = \"%1%\"\n" : "\tModel = %1%\n")
-                        % or_metavalue_get_string(model, 0);
-                }
-                ORConstMetaValueRef uniqueCameraModel
-                    = or_rawfile_get_metavalue(rf, META_NS_TIFF
-                                       | DNG_TAG_UNIQUE_CAMERA_MODEL);
-                if (uniqueCameraModel) {
-                    m_out << boost::format("\tUnique Camera Model = %1%\n")
-                        % or_metavalue_get_string(uniqueCameraModel, 0);
-                }
->>>>>>> 4601f959
+                dump_file_info(m_out, rf, m_dev_mode);
+
                 dumpPreviews(rf);
                 dumpRawData(rf);
                 dumpMetaData(rf);
