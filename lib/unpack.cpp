--- conflicted
+++ resolved
@@ -115,11 +115,7 @@
  * the source must correspond to an image row.
  */
 or_error Unpack::unpack_le12to16(uint16_t *dest, size_t destsize, const uint8_t *src,
-<<<<<<< HEAD
-                                 size_t size, size_t & out)
-=======
                                  size_t size, size_t & out) const
->>>>>>> 75c27991
 {
   or_error err = OR_ERROR_NONE;
   uint16_t *dest16 = reinterpret_cast<uint16_t *>(dest);
