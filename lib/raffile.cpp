/*
 * libopenraw - raffile.cpp
 *
 * Copyright (C) 2011-2014 Hubert Figuière
 *
 * This library is free software: you can redistribute it and/or
 * modify it under the terms of the GNU Lesser General Public License
 * as published by the Free Software Foundation, either version 3 of
 * the License, or (at your option) any later version.
 *
 * This library is distributed in the hope that it will be useful,
 * but WITHOUT ANY WARRANTY; without even the implied warranty of
 * MERCHANTABILITY or FITNESS FOR A PARTICULAR PURPOSE.  See the GNU
 * Lesser General Public License for more details.
 *
 * You should have received a copy of the GNU Lesser General Public
 * License along with this library.  If not, see
 * <http://www.gnu.org/licenses/>.
 */

#include <memory>

#include <libopenraw/cameraids.h>
#include <libopenraw++/thumbnail.h>
#include <libopenraw++/rawdata.h>
#include <libopenraw++/rawfile.h>

#include "rawfile_private.h"
#include "raffile.h"
#include "rafcontainer.h"
#include "rafmetacontainer.h"
#include "jfifcontainer.h"
#include "unpack.h"
#include "trace.h"
#include "io/streamclone.h"
#include "xtranspattern.h"

namespace OpenRaw {
namespace Internals {

#define OR_MAKE_FUJIFILM_TYPEID(camid) \
    OR_MAKE_FILE_TYPEID(OR_TYPEID_VENDOR_FUJIFILM,camid)

/* taken from dcraw, by default */
static const BuiltinColourMatrix s_matrices[] = {
  { OR_MAKE_FUJIFILM_TYPEID(OR_TYPEID_FUJIFILM_F700), 0, 0,
    { 10004,-3219,-1201,-7036,15047,2107,-1863,2565,7736 } },
  { OR_MAKE_FUJIFILM_TYPEID(OR_TYPEID_FUJIFILM_F810), 0, 0,
    { 11044,-3888,-1120,-7248,15168,2208,-1531,2277,8069 } },
  { OR_MAKE_FUJIFILM_TYPEID(OR_TYPEID_FUJIFILM_E900), 0, 0,
    { 9183,-2526,-1078,-7461,15071,2574,-2022,2440,8639 } },
  { OR_MAKE_FUJIFILM_TYPEID(OR_TYPEID_FUJIFILM_S2PRO), 128, 0,
    { 12492,-4690,-1402,-7033,15423,1647,-1507,2111,7697 } },
  { OR_MAKE_FUJIFILM_TYPEID(OR_TYPEID_FUJIFILM_S3PRO), 0, 0,
    { 11807,-4612,-1294,-8927,16968,1988,-2120,2741,8006 } },
  { OR_MAKE_FUJIFILM_TYPEID(OR_TYPEID_FUJIFILM_S5PRO), 0, 0,
    { 12300,-5110,-1304,-9117,17143,1998,-1947,2448,8100 } },
  { OR_MAKE_FUJIFILM_TYPEID(OR_TYPEID_FUJIFILM_S5600), 0, 0,
    { 9636,-2804,-988,-7442,15040,2589,-1803,2311,8621 } },
  { OR_MAKE_FUJIFILM_TYPEID(OR_TYPEID_FUJIFILM_S9500), 0, 0,
    { 10491,-3423,-1145,-7385,15027,2538,-1809,2275,8692 } },
  { OR_MAKE_FUJIFILM_TYPEID(OR_TYPEID_FUJIFILM_S6500FD), 0, 0,
    { 12628,-4887,-1401,-6861,14996,1962,-2198,2782,7091 } },
  { OR_MAKE_FUJIFILM_TYPEID(OR_TYPEID_FUJIFILM_HS10), 0, 0xf68,
    { 12440,-3954,-1183,-1123,9674,1708,-83,1614,4086 } },
  { OR_MAKE_FUJIFILM_TYPEID(OR_TYPEID_FUJIFILM_X100), 0, 0,
    { 12161,-4457,-1069,-5034,12874,2400,-795,1724,6904 } },
  // From DNG Convert 7.4
  { OR_MAKE_FUJIFILM_TYPEID(OR_TYPEID_FUJIFILM_X100S), 0, 0,
    { 10592, -4262, -1008, -3514, 11355, 2465, -870, 2025, 6386 } },
  { OR_MAKE_FUJIFILM_TYPEID(OR_TYPEID_FUJIFILM_X10), 0, 0,
    { 13509,-6199,-1254,-4430,12733,1865,-331,1441,5022 } },
  // From DNG Convert 7.4
  { OR_MAKE_FUJIFILM_TYPEID(OR_TYPEID_FUJIFILM_X20), 0, 0,
    { 11768, -4971, -1133, -4904, 12927, 2183, -480, 1723, 4605 } },
  { OR_MAKE_FUJIFILM_TYPEID(OR_TYPEID_FUJIFILM_XPRO1), 0, 0,
    { 10413, -3996, -993, -3721, 11640, 2361, -733, 1540, 6011 } },
  { OR_MAKE_FUJIFILM_TYPEID(OR_TYPEID_FUJIFILM_XE1), 0, 0,
    { 10413, -3996, -993, -3721, 11640, 2361, -733, 1540, 6011 } },
  // Same as X-Pro1?
  { OR_MAKE_FUJIFILM_TYPEID(OR_TYPEID_FUJIFILM_XM1), 0, 0,
    { 10413, -3996, -993, -3721, 11640, 2361, -733, 1540, 6011 } },
  // From DNG Converter 7.1-rc
  { OR_MAKE_FUJIFILM_TYPEID(OR_TYPEID_FUJIFILM_XS1), 0, 0,
    { 13509,-6199,-1254,-4430,12733,1865,-331,1441,5022 } },
  { OR_MAKE_FUJIFILM_TYPEID(OR_TYPEID_FUJIFILM_XF1), 0, 0,
    { 13509,-6199,-1254,-4430,12733,1865,-331,1441,5022 } },
  { OR_MAKE_FUJIFILM_TYPEID(OR_TYPEID_FUJIFILM_S200EXR), 512, 0x3fff,
    { 11401,-4498,-1312,-5088,12751,2613,-838,1568,5941 } },

  { 0, 0, 0, { 0, 0, 0, 0, 0, 0, 0, 0, 0 } }
};


const RawFile::camera_ids_t RafFile::s_def[] = {
  { "FinePix F700  ", OR_MAKE_FUJIFILM_TYPEID(OR_TYPEID_FUJIFILM_F700) },
  { "FinePix F810   ", OR_MAKE_FUJIFILM_TYPEID(OR_TYPEID_FUJIFILM_F810) },
  { "FinePix E900   ", OR_MAKE_FUJIFILM_TYPEID(OR_TYPEID_FUJIFILM_E900) },
  { "FinePixS2Pro",    OR_MAKE_FUJIFILM_TYPEID(OR_TYPEID_FUJIFILM_S2PRO) },
  { "FinePix S3Pro  ", OR_MAKE_FUJIFILM_TYPEID(OR_TYPEID_FUJIFILM_S3PRO) },
  { "FinePix S5Pro  ", OR_MAKE_FUJIFILM_TYPEID(OR_TYPEID_FUJIFILM_S5PRO) },
  { "FinePix S5600  ", OR_MAKE_FUJIFILM_TYPEID(OR_TYPEID_FUJIFILM_S5600) },
  { "FinePix S9500  ", OR_MAKE_FUJIFILM_TYPEID(OR_TYPEID_FUJIFILM_S9500) },
  { "FinePix S6500fd", OR_MAKE_FUJIFILM_TYPEID(OR_TYPEID_FUJIFILM_S6500FD) },
  { "FinePix HS10 HS11", OR_MAKE_FUJIFILM_TYPEID(OR_TYPEID_FUJIFILM_HS10) },
  { "FinePix X100" ,   OR_MAKE_FUJIFILM_TYPEID(OR_TYPEID_FUJIFILM_X100) },
  { "X10" ,            OR_MAKE_FUJIFILM_TYPEID(OR_TYPEID_FUJIFILM_X10) },
  { "X20" ,            OR_MAKE_FUJIFILM_TYPEID(OR_TYPEID_FUJIFILM_X20) },
  { "X-Pro1" ,         OR_MAKE_FUJIFILM_TYPEID(OR_TYPEID_FUJIFILM_XPRO1) },
  { "X-S1" ,           OR_MAKE_FUJIFILM_TYPEID(OR_TYPEID_FUJIFILM_XS1) },
  { "FinePix S200EXR", OR_MAKE_FUJIFILM_TYPEID(OR_TYPEID_FUJIFILM_S200EXR) },
  { "X-E1  " ,         OR_MAKE_FUJIFILM_TYPEID(OR_TYPEID_FUJIFILM_XE1) },
  { "X-E2" ,           OR_MAKE_FUJIFILM_TYPEID(OR_TYPEID_FUJIFILM_XE2) },
  { "X-M1" ,           OR_MAKE_FUJIFILM_TYPEID(OR_TYPEID_FUJIFILM_XM1) },
  { "XF1",             OR_MAKE_FUJIFILM_TYPEID(OR_TYPEID_FUJIFILM_XF1) },
  { "X100S",           OR_MAKE_FUJIFILM_TYPEID(OR_TYPEID_FUJIFILM_X100S) },
  { nullptr, 0 }
};

RawFile *RafFile::factory(const IO::Stream::Ptr& s)
{
  return new RafFile(s);
}

RafFile::RafFile(const IO::Stream::Ptr& s)
  : RawFile(OR_RAWFILE_TYPE_RAF)
  , m_io(s)
  , m_container(new RafContainer(s))
{
  _setIdMap(s_def);
  _setMatrices(s_matrices);
}

RafFile::~RafFile()
{
  delete m_container;
}

::or_error RafFile::_enumThumbnailSizes(std::vector<uint32_t> &list)
{
  or_error ret = OR_ERROR_NOT_FOUND;

  JfifContainer * jpegPreview = m_container->getJpegPreview();
  if(!jpegPreview) {
    return ret;
  }

  uint32_t x, y;
  if(jpegPreview->getDimensions(x, y)) {
    uint32_t size = std::max(x, y);

    list.push_back(size);
    _addThumbnail(size, ThumbDesc(x,y,
                                  OR_DATA_TYPE_JPEG,
                                  m_container->getJpegOffset(),
                                  m_container->getJpegLength()
                    ));
    ret = OR_ERROR_NONE;
  }
  IfdDir::Ref dir = jpegPreview->getIfdDirAt(1);
  if(dir) {
    bool got_it = dir->getIntegerValue(IFD::EXIF_TAG_IMAGE_WIDTH, x);

    if(got_it) {
      got_it = dir->getIntegerValue(IFD::EXIF_TAG_IMAGE_LENGTH, y);
    }

    if(!got_it) {
      uint32_t jpeg_offset = 0;
      uint32_t jpeg_size = 0;
      got_it = dir->getValue(IFD::EXIF_TAG_JPEG_INTERCHANGE_FORMAT, jpeg_offset);

      if(got_it) {
        jpeg_offset += 12; // magic number. uh? I need to re-read the Exif spec.
        got_it = dir->getValue(IFD::EXIF_TAG_JPEG_INTERCHANGE_FORMAT_LENGTH, jpeg_size);
      }

      if(got_it) {
<<<<<<< HEAD
        std::unique_ptr<IO::StreamClone> s(
          new IO::StreamClone(jpegPreview->file(),
                              jpeg_offset));
        std::unique_ptr<JfifContainer> thumb(
          new JfifContainer(s.get(), 0));
=======
        IO::Stream::Ptr s(new IO::StreamClone(jpegPreview->file(),
                                              jpeg_offset));
        std::unique_ptr<JfifContainer> thumb(new JfifContainer(s, 0));
>>>>>>> c2b49c94

        if(thumb->getDimensions(x, y)) {
          uint32_t size = std::max(x, y);

          list.push_back(size);
          _addThumbnail(size,
                        ThumbDesc(x,y,
                                  OR_DATA_TYPE_JPEG,
                                  jpeg_offset + m_container->getJpegOffset(),
                                  jpeg_size
                          ));
          ret = OR_ERROR_NONE;
        }
      }
    }
  }

  return ret;
}

RawContainer* RafFile::getContainer() const
{
  return m_container;
}

::or_error RafFile::_getRawData(RawData & data, uint32_t /*options*/)
{
  ::or_error ret = OR_ERROR_NOT_FOUND;

  RafMetaContainer * meta = m_container->getMetaContainer();

  RafMetaValue::Ref value = meta->getValue(RAF_TAG_SENSOR_DIMENSION);
  if(!value) {
    // use this tag if the other is missing
    value = meta->getValue(RAF_TAG_IMG_HEIGHT_WIDTH);
  }
  uint32_t dims = value->get().getInteger(0);
  uint16_t h = (dims & 0xFFFF0000) >> 16;
  uint16_t w = (dims & 0x0000FFFF);

  value = meta->getValue(RAF_TAG_RAW_INFO);
  uint32_t rawProps = value->get().getInteger(0);
  // TODO re-enable if needed.
  // uint8_t layout = (rawProps & 0xFF000000) >> 24 >> 7; // MSBit in byte.
  uint8_t compressed = ((rawProps & 0xFF0000) >> 16) & 8; // 8 == compressed
  
  //printf("layout %x - compressed %x\n", layout, compressed);
  
  data.setDataType(OR_DATA_TYPE_RAW);
  data.setDimensions(w,h);
  switch(typeId()) {
  case OR_MAKE_FUJIFILM_TYPEID(OR_TYPEID_FUJIFILM_XPRO1):
  case OR_MAKE_FUJIFILM_TYPEID(OR_TYPEID_FUJIFILM_XE1):
  case OR_MAKE_FUJIFILM_TYPEID(OR_TYPEID_FUJIFILM_XM1):
  case OR_MAKE_FUJIFILM_TYPEID(OR_TYPEID_FUJIFILM_X100S):
  case OR_MAKE_FUJIFILM_TYPEID(OR_TYPEID_FUJIFILM_X20):
    data.setCfaPattern(XTransPattern::xtransPattern());
    break;
  default:
    // TODO get the right pattern.
    data.setCfaPatternType(OR_CFA_PATTERN_GBRG);
  }
  // TODO actually read the 2048.
  // TODO make sure this work for the other file formats...
  size_t byte_size = m_container->getCfaLength() - 2048;
  size_t fetched = 0;
  off_t offset = m_container->getCfaOffset() + 2048;

  bool is_compressed = (compressed == 8);
  uint32_t finaldatalen = 2 * h * w;
  uint32_t datalen =  (is_compressed ? byte_size : finaldatalen);
  void *buf = data.allocData(finaldatalen);

  ret = OR_ERROR_NONE;

  if(is_compressed)
  {
    Unpack unpack(w, IFD::COMPRESS_NONE);
    size_t blocksize = unpack.block_size();
    std::unique_ptr<uint8_t[]> block(new uint8_t[blocksize]);
    uint8_t * outdata = (uint8_t*)data.data();
    size_t outsize = finaldatalen;
    size_t got;
    do {
      Debug::Trace(DEBUG2) << "fatchData @offset " << offset << "\n";
      got = m_container->fetchData (block.get(),
                      offset, blocksize);
      fetched += got;
      offset += got;
      Debug::Trace(DEBUG2) << "got " << got << "\n";
      if(got) {
        size_t out;
        or_error err = unpack.unpack_be12to16(outdata, outsize,
                            block.get(), got, out);
        outdata += out;
        outsize -= out;
        Debug::Trace(DEBUG2) << "unpacked " << out
                             << " bytes from " << got << "\n";
        if(err != OR_ERROR_NONE) {
          ret = err;
          break;
        }
      }
    } while((got != 0) && (fetched < datalen));
  }
  else
  {
    m_container->fetchData (buf, offset, datalen);
  }

  return ret;
}

MetaValue *RafFile::_getMetaValue(int32_t meta_index)
{
  if(META_INDEX_MASKOUT(meta_index) == META_NS_EXIF
     || META_INDEX_MASKOUT(meta_index) == META_NS_TIFF) {

    JfifContainer * jpegPreview = m_container->getJpegPreview();
    IfdDir::Ref dir = jpegPreview->mainIfd();
    IfdEntry::Ref e = dir->getEntry(META_NS_MASKOUT(meta_index));
    if(e) {
      return e->make_meta_value();
    }
  }

  return nullptr;
}

void RafFile::_identifyId()
{
  _setTypeId(_typeIdFromModel("FujiFilm", m_container->getModel()));
}

}
}

/*
  Local Variables:
  mode:c++
  c-file-style:"stroustrup"
  c-file-offsets:((innamespace . 0))
  tab-width:2
  c-basic-offset:2
  indent-tabs-mode:nil
  fill-column:80
  End:
*/<|MERGE_RESOLUTION|>--- conflicted
+++ resolved
@@ -176,17 +176,9 @@
       }
 
       if(got_it) {
-<<<<<<< HEAD
-        std::unique_ptr<IO::StreamClone> s(
-          new IO::StreamClone(jpegPreview->file(),
-                              jpeg_offset));
-        std::unique_ptr<JfifContainer> thumb(
-          new JfifContainer(s.get(), 0));
-=======
         IO::Stream::Ptr s(new IO::StreamClone(jpegPreview->file(),
                                               jpeg_offset));
         std::unique_ptr<JfifContainer> thumb(new JfifContainer(s, 0));
->>>>>>> c2b49c94
 
         if(thumb->getDimensions(x, y)) {
           uint32_t size = std::max(x, y);
