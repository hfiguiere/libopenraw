/*
 * libopenraw - rawfile.cpp
 *
 * Copyright (C) 2008 Novell, Inc.
<<<<<<< HEAD
 * Copyright (C) 2006-2020 Hubert Figuière
=======
 * Copyright (C) 2006-2020 Hubert Figuiere
>>>>>>> 4601f959
 *
 * This library is free software: you can redistribute it and/or
 * modify it under the terms of the GNU Lesser General Public License
 * as published by the Free Software Foundation, either version 3 of
 * the License, or (at your option) any later version.
 *
 * This library is distributed in the hope that it will be useful,
 * but WITHOUT ANY WARRANTY; without even the implied warranty of
 * MERCHANTABILITY or FITNESS FOR A PARTICULAR PURPOSE.  See the GNU
 * Lesser General Public License for more details.
 *
 * You should have received a copy of the GNU Lesser General Public
 * License along with this library.  If not, see
 * <http://www.gnu.org/licenses/>.
 */

#include <stddef.h>
#include <stdint.h>

#include <cstring>
#include <functional>
#include <map>
#include <memory>
#include <string>
#include <utility>
#include <vector>

#include <boost/algorithm/string.hpp>

#include "trace.hpp"

#include <libopenraw/cameraids.h>
#include <libopenraw/consts.h>
#include <libopenraw/debug.h>
#include <libopenraw/metadata.h>

#include "metavalue.hpp"
#include "rawdata.hpp"
#include "rawfile.hpp"
#include "thumbnail.hpp"
#include "metadata.hpp"

#include "arwfile.hpp"
#include "cr2file.hpp"
#include "cr3file.hpp"
#include "crwfile.hpp"
#include "dngfile.hpp"
#include "erffile.hpp"
#include "exception.hpp"
#include "io/file.hpp"
#include "io/memstream.hpp"
#include "io/stream.hpp"
#include "mrwfile.hpp"
#include "neffile.hpp"
#include "orffile.hpp"
#include "peffile.hpp"
#include "raffile.hpp"
#include "rawcontainer.hpp"
#include "rawfile_private.hpp"
#include "rw2file.hpp"
#include "tiffepfile.hpp"

#include "rawfilefactory.hpp"

using std::string;
using namespace Debug;

namespace OpenRaw {

class BitmapData;

using Internals::RawFileFactory;

void init(void)
{
    using namespace std::placeholders;

    RawFileFactory::registerType(OR_RAWFILE_TYPE_CR2,
                                 std::bind(&Internals::Cr2File::factory, _1),
                                 "cr2");
    RawFileFactory::registerType(OR_RAWFILE_TYPE_NEF,
                                 std::bind(&Internals::NefFile::factory, _1),
                                 "nef");
    RawFileFactory::registerType(OR_RAWFILE_TYPE_NRW,
                                 std::bind(&Internals::NefFile::factory, _1),
                                 "nrw");
    RawFileFactory::registerType(OR_RAWFILE_TYPE_ARW,
                                 std::bind(&Internals::ArwFile::factory, _1),
                                 "arw");
    RawFileFactory::registerType(OR_RAWFILE_TYPE_SR2,
                                 std::bind(&Internals::ArwFile::factory, _1),
                                 "sr2");
    RawFileFactory::registerType(OR_RAWFILE_TYPE_ORF,
                                 std::bind(&Internals::OrfFile::factory, _1),
                                 "orf");
    RawFileFactory::registerType(OR_RAWFILE_TYPE_DNG,
                                 std::bind(&Internals::DngFile::factory, _1),
                                 "dng");
    RawFileFactory::registerType(OR_RAWFILE_TYPE_GPR,
                                 std::bind(&Internals::DngFile::factory, _1),
                                 "gpr");
    RawFileFactory::registerType(OR_RAWFILE_TYPE_PEF,
                                 std::bind(&Internals::PEFFile::factory, _1),
                                 "pef");
    RawFileFactory::registerType(OR_RAWFILE_TYPE_CRW,
                                 std::bind(&Internals::CRWFile::factory, _1),
                                 "crw");
    RawFileFactory::registerType(OR_RAWFILE_TYPE_ERF,
                                 std::bind(&Internals::ERFFile::factory, _1),
                                 "erf");
    RawFileFactory::registerType(OR_RAWFILE_TYPE_MRW,
                                 std::bind(&Internals::MRWFile::factory, _1),
                                 "mrw");
    RawFileFactory::registerType(OR_RAWFILE_TYPE_RW2,
                                 std::bind(&Internals::Rw2File::factory, _1),
                                 "raw");
    RawFileFactory::registerType(OR_RAWFILE_TYPE_RW2,
                                 std::bind(&Internals::Rw2File::factory, _1),
                                 "rw2");
    RawFileFactory::registerType(OR_RAWFILE_TYPE_RW2,
                                 std::bind(&Internals::Rw2File::factory, _1),
                                 "rwl");
    RawFileFactory::registerType(OR_RAWFILE_TYPE_RAF,
                                 std::bind(&Internals::RafFile::factory, _1),
                                 "raf");
    RawFileFactory::registerType(OR_RAWFILE_TYPE_CR3,
                                 std::bind(&Internals::Cr3File::factory, _1),
                                 "cr3");
}

class RawFile::Private {
public:
    Private(Type t)
        : m_type(t)
        , m_type_id(
              OR_MAKE_FILE_TYPEID(OR_TYPEID_VENDOR_NONE, OR_TYPEID_UNKNOWN))
        , m_sizes()
        , m_cam_ids(NULL)
        , m_matrices(NULL)
    {
    }
    ~Private()
    {
        for (auto value : m_metadata) {
            if (value.second) {
                delete value.second;
            }
        }
    }
    /** the real type of the raw file */
    Type m_type;
    /** the raw file type id */
    TypeId m_type_id;
    /** list of thumbnail sizes */
    std::vector<uint32_t> m_sizes;
    Internals::ThumbLocations m_thumbLocations;
    std::map<int32_t, MetaValue*> m_metadata;
    const camera_ids_t* m_cam_ids;
    const Internals::BuiltinColourMatrix* m_matrices;
};

const char** RawFile::fileExtensions()
{
    init();

    return RawFileFactory::fileExtensions();
}

RawFile* RawFile::newRawFile(const char* filename, RawFile::Type typeHint)
{
    init();

    Type type;
    if (typeHint == OR_RAWFILE_TYPE_UNKNOWN) {
        type = identify(filename);
        if (type == OR_RAWFILE_TYPE_UNKNOWN) {
            IO::Stream::Ptr f(new IO::File(filename));
            f->open();
            auto err = identifyIOBuffer(f, type);
            if (err != OR_ERROR_NONE) {
                LOGERR("identifyIOBuffer returned %u\n", err);
                return nullptr;
            }
        }
    }
    else {
        type = typeHint;
    }
    LOGDBG1("factory size %ld\n", RawFileFactory::table().size());
    auto iter = RawFileFactory::table().find(type);
    if (iter == RawFileFactory::table().end()) {
        LOGWARN("factory not found\n");
        return NULL;
    }
    if (iter->second == NULL) {
        LOGWARN("factory is NULL\n");
        return NULL;
    }
    IO::Stream::Ptr f(new IO::File(filename));
    return iter->second(f);
}

RawFile* RawFile::newRawFileFromMemory(const uint8_t* buffer, uint32_t len,
                                       RawFile::Type typeHint)
{
    init();
    Type type;
    if (typeHint == OR_RAWFILE_TYPE_UNKNOWN) {
        ::or_error err = identifyBuffer(buffer, len, type);
        if (err != OR_ERROR_NONE) {
            LOGERR("error identifying buffer\n");
            return NULL;
        }
    }
    else {
        type = typeHint;
    }
    auto iter = RawFileFactory::table().find(type);
    if (iter == RawFileFactory::table().end()) {
        LOGWARN("factory not found\n");
        return NULL;
    }
    if (iter->second == nullptr) {
        LOGWARN("factory is NULL\n");
        return NULL;
    }
    IO::Stream::Ptr f(new IO::MemStream(buffer, len));
    return iter->second(f);
}

RawFile::Type RawFile::identify(const char* _filename)
{
    const char* e = ::strrchr(_filename, '.');
    if (e == NULL) {
        LOGDBG1("Extension not found\n");
        return OR_RAWFILE_TYPE_UNKNOWN;
    }
    std::string extension(e + 1);
    if (extension.length() > 3) {
        return OR_RAWFILE_TYPE_UNKNOWN;
    }

    boost::to_lower(extension);

    RawFileFactory::Extensions& extensions = RawFileFactory::extensions();
    auto iter = extensions.find(extension);
    if (iter == extensions.end()) {
        return OR_RAWFILE_TYPE_UNKNOWN;
    }
    return iter->second;
}

::or_error
RawFile::identifyBuffer(const uint8_t* buff, size_t len, RawFile::Type& _type)
{
    IO::Stream::Ptr stream(new IO::MemStream(buff, len));
    stream->open();
    return identifyIOBuffer(stream, _type);
}

::or_error
RawFile::identifyIOBuffer(IO::Stream::Ptr& stream, RawFile::Type& _type)
{
    off_t len = stream->filesize();

    constexpr size_t buffer_size = 16; // std::max(14, RAF_MAGIC_LEN)
    uint8_t buff[buffer_size];

    // XXX check for error
    stream->read(buff, buffer_size);

    _type = OR_RAWFILE_TYPE_UNKNOWN;
    if (len <= 4) {
        return OR_ERROR_BUF_TOO_SMALL;
    }
    if (memcmp(buff, "\0MRM", 4) == 0) {
        _type = OR_RAWFILE_TYPE_MRW;
        return OR_ERROR_NONE;
    }
    if (len >= 12 && (memcmp(buff + 4, "ftypcrx ", 8) == 0)) {
        _type = OR_RAWFILE_TYPE_CR3;
        return OR_ERROR_NONE;
    }
    if (len >= 14 && memcmp(buff, "II\x1a\0\0\0HEAPCCDR", 14) == 0) {
        _type = OR_RAWFILE_TYPE_CRW;
        return OR_ERROR_NONE;
    }
    if (memcmp(buff, "IIRO", 4) == 0) {
        _type = OR_RAWFILE_TYPE_ORF;
        return OR_ERROR_NONE;
    }
    if (memcmp(buff, "IIU\0", 4) == 0) {
        _type = OR_RAWFILE_TYPE_RW2;
        return OR_ERROR_NONE;
    }
    if (len >= RAF_MAGIC_LEN && memcmp(buff, RAF_MAGIC, RAF_MAGIC_LEN) == 0) {
        _type = OR_RAWFILE_TYPE_RAF;
        return OR_ERROR_NONE;
    }
    if ((memcmp(buff, "II\x2a\0", 4) == 0) ||
        (memcmp(buff, "MM\0\x2a", 4) == 0)) {
        // TIFF based format
        if (len >= 12) {
            if (memcmp(buff + 8, "CR\x2", 3) == 0) {
                _type = OR_RAWFILE_TYPE_CR2;
                return OR_ERROR_NONE;
            }
        }
        if (len >= 8) {
            stream->seek(0, SEEK_SET);
            std::unique_ptr<Internals::TiffEpFile> f(
                new Internals::TiffEpFile(stream, OR_RAWFILE_TYPE_TIFF));

            // Take into account DNG by checking the DNGVersion tag
            const MetaValue* dng_version =
                f->getMetaValue(META_NS_TIFF | TIFF_TAG_DNG_VERSION);
            if (dng_version) {
                LOGDBG1("found DNG versions\n");
                _type = OR_RAWFILE_TYPE_DNG;
                return OR_ERROR_NONE;
            }

            const MetaValue* makev =
                f->getMetaValue(META_NS_TIFF | EXIF_TAG_MAKE);
            if (makev) {
                std::string makes = makev->getString(0);
                if (makes.find("NIKON") == 0) {
                    _type = OR_RAWFILE_TYPE_NEF;
                }
                else if (makes == "SEIKO EPSON CORP.") {
                    _type = OR_RAWFILE_TYPE_ERF;
                }
                else if (makes == "PENTAX Corporation ") {
                    _type = OR_RAWFILE_TYPE_PEF;
                }
                else if (makes.find("SONY") == 0) {
                    _type = OR_RAWFILE_TYPE_ARW;
                }
                else if (makes == "Canon") {
                    _type = OR_RAWFILE_TYPE_CR2;
                }
            }
        }
    }
    return OR_ERROR_NONE;
}

RawFile::RawFile(RawFile::Type _type)
    : d(new Private(_type))
{
}

RawFile::~RawFile()
{
    delete d;
}

RawFile::Type RawFile::type() const
{
    return d->m_type;
}

RawFile::TypeId RawFile::typeId()
{
    if (d->m_type_id == 0) {
        _identifyId();
    }
    return d->m_type_id;
}

RawFile::TypeId RawFile::vendorId()
{
    const MetaValue* makev = getMetaValue(META_NS_TIFF | EXIF_TAG_MAKE);
    if (makev == nullptr) {
        makev = getMetaValue(META_NS_TIFF | DNG_TAG_UNIQUE_CAMERA_MODEL);
    }
    if (makev !=  nullptr) {
        std::string make = makev->getString(0);
        return _typeIdFromMake(make) >> 16;
    }
    return OR_TYPEID_VENDOR_NONE;
}

RawFile::TypeId RawFile::_typeId() const
{
    return d->m_type_id;
}

void RawFile::_setTypeId(RawFile::TypeId _type_id)
{
    d->m_type_id = _type_id;
}

const std::vector<uint32_t>& RawFile::listThumbnailSizes(void)
{
    if (d->m_sizes.empty()) {
        LOGDBG1("_enumThumbnailSizes init\n");
        ::or_error ret = _enumThumbnailSizes(d->m_sizes);
        if (ret != OR_ERROR_NONE) {
            LOGDBG1("_enumThumbnailSizes failed\n");
        }
    }
    return d->m_sizes;
}

::or_error RawFile::getThumbnail(uint32_t tsize, Thumbnail& thumbnail)
{
    ::or_error ret = OR_ERROR_NOT_FOUND;
    uint32_t smallest_bigger = 0xffffffff;
    uint32_t biggest_smaller = 0;
    uint32_t found_size = 0;

    LOGDBG1("requested size %u\n", tsize);

    auto sizes(listThumbnailSizes());

    for (auto s : sizes) {
        LOGDBG1("current iter is %u\n", s);
        if (s < tsize) {
            if (s > biggest_smaller) {
                biggest_smaller = s;
            }
        }
        else if (s > tsize) {
            if (s < smallest_bigger) {
                smallest_bigger = s;
            }
        }
        else { // s == tsize
            found_size = tsize;
            break;
        }
    }

    if (found_size == 0) {
        found_size =
            (smallest_bigger != 0xffffffff ? smallest_bigger : biggest_smaller);
    }

    if (found_size != 0) {
        LOGDBG1("size %u found\n", found_size);
        ret = _getThumbnail(found_size, thumbnail);
    }
    else {
        // no size found, let's fail gracefuly
        LOGDBG1("no size found\n");
        ret = OR_ERROR_NOT_FOUND;
    }

    return ret;
}

/**
 * Internal implementation of getThumbnail. The size must match.
 */
::or_error RawFile::_getThumbnail(uint32_t size, Thumbnail& thumbnail)
{
    ::or_error ret = OR_ERROR_NOT_FOUND;
    auto iter = d->m_thumbLocations.find(size);
    if (iter != d->m_thumbLocations.end()) {
        const Internals::ThumbDesc& desc = iter->second;
        thumbnail.setDataType(desc.type);
        thumbnail.setDimensions(desc.x, desc.y);
        if (desc.data) {
            auto byte_length = desc.data->size();
            void* p = thumbnail.allocData(byte_length);
            ::memcpy(p, desc.data->data(), byte_length);
        }
        else {
            uint32_t byte_length = desc.length; /**< of the buffer */
            uint32_t offset = desc.offset;

            LOGDBG1("Thumbnail at %u of %u bytes.\n", offset, byte_length);

            if (byte_length != 0) {
                void* p = thumbnail.allocData(byte_length);
                size_t real_size =
                    getContainer()->fetchData(p, offset, byte_length);
                if (real_size < byte_length) {
                    LOGWARN("Size mismatch for data: got %lu expected %u "
                            "ignoring.\n",
                            real_size, byte_length);
                }
            }
        }
        ret = OR_ERROR_NONE;
    }

    return ret;
}

void RawFile::_addThumbnail(uint32_t size, Internals::ThumbDesc&& desc)
{
    d->m_thumbLocations[size] = std::move(desc);
}

::or_error RawFile::getRawData(RawData& rawdata, uint32_t options)
{
    LOGDBG1("getRawData()\n");
    ::or_error ret = _getRawData(rawdata, options);
    if (ret != OR_ERROR_NONE) {
        return ret;
    }

    // if the colour matrix isn't copied already, do it now.
    uint32_t matrix_size = 0;
    if (!rawdata.getColourMatrix1(matrix_size) || !matrix_size) {
        matrix_size = colourMatrixSize();
        std::unique_ptr<double[]> matrix(new double[matrix_size]);
        if (getColourMatrix1(matrix.get(), matrix_size) == OR_ERROR_NONE) {
            rawdata.setColourMatrix1(matrix.get(), matrix_size);
        }
    }

    return ret;
}

::or_error RawFile::getRenderedImage(BitmapData& bitmapdata, uint32_t options)
{
    RawData rawdata;
    LOGDBG1("options are %u\n", options);
    ::or_error ret = getRawData(rawdata, options);
    if (ret == OR_ERROR_NONE) {
        ret = rawdata.getRenderedImage(bitmapdata, options);
    }
    return ret;
}

int32_t RawFile::getOrientation()
{
    int32_t idx = 0;
    const MetaValue* value = getMetaValue(META_NS_TIFF | EXIF_TAG_ORIENTATION);
    if (value == NULL) {
        return 0;
    }
    try {
        idx = value->getInteger(0);
    }
    catch (const Internals::BadTypeException& e) {
        LOGDBG1("wrong type - %s\n", e.what());
    }
    return idx;
}

uint32_t RawFile::colourMatrixSize()
{
    return 9;
}

::or_error RawFile::getColourMatrix1(double* matrix, uint32_t& size)
{
    return _getColourMatrix(1, matrix, size);
}

::or_error RawFile::getColourMatrix2(double* matrix, uint32_t& size)
{
    return _getColourMatrix(2, matrix, size);
}

::or_error RawFile::_getColourMatrix(uint32_t index, double* matrix,
                                     uint32_t& size)
{
    int32_t meta_index = 0;
    switch (index) {
    case 1:
        meta_index = META_NS_TIFF | DNG_TAG_COLORMATRIX1;
        break;
    case 2:
        meta_index = META_NS_TIFF | DNG_TAG_COLORMATRIX2;
        break;
    default:
        size = 0;
        return OR_ERROR_INVALID_PARAM;
    }
    const MetaValue* meta = getMetaValue(meta_index);

    if (!meta) {
        if (index != 1) {
            size = 0;
            return OR_ERROR_INVALID_PARAM;
        }
        return _getBuiltinColourMatrix(d->m_matrices, typeId(), matrix, size);
    }
    uint32_t count = meta->getCount();
    if (size < count) {
        // return the expected size
        size = count;
        return OR_ERROR_BUF_TOO_SMALL;
    }

    for (uint32_t i = 0; i < count; i++) {
        matrix[i] = meta->getDouble(i);
    }
    size = count;

    return OR_ERROR_NONE;
}

ExifLightsourceValue RawFile::getCalibrationIlluminant1()
{
    return _getCalibrationIlluminant(1);
}

ExifLightsourceValue RawFile::getCalibrationIlluminant2()
{
    return _getCalibrationIlluminant(2);
}

or_colour_matrix_origin RawFile::getColourMatrixOrigin() const
{
    return OR_COLOUR_MATRIX_BUILTIN;
}

ExifLightsourceValue RawFile::_getCalibrationIlluminant(uint16_t index)
{
    int32_t meta_index = 0;
    switch (index) {
    case 1:
        meta_index = META_NS_TIFF | DNG_TAG_CALIBRATION_ILLUMINANT1;
        break;
    case 2:
        meta_index = META_NS_TIFF | DNG_TAG_CALIBRATION_ILLUMINANT2;
        break;
    default:
        return EV_LIGHTSOURCE_UNKNOWN;
    }
    const MetaValue* meta = getMetaValue(meta_index);

    if (!meta) {
        return (index == 1) ? EV_LIGHTSOURCE_D65 : EV_LIGHTSOURCE_UNKNOWN;
    }
    return (ExifLightsourceValue)meta->getInteger(0);
}

const MetaValue* RawFile::getMetaValue(int32_t meta_index)
{
    MetaValue* val = NULL;
    auto iter = d->m_metadata.find(meta_index);
    if (iter == d->m_metadata.end()) {
        val = _getMetaValue(meta_index);
        if (val != NULL) {
            d->m_metadata[meta_index] = val;
        }
    }
    else {
        val = iter->second;
    }
    return val;
}

MetadataIterator* RawFile::getMetadataIterator()
{
    auto iter = new MetadataIterator(*this);

    return iter;
}


const RawFile::camera_ids_t* RawFile::_lookupCameraId(const camera_ids_t* map,
                                                      const std::string& value)
{
    const camera_ids_t* p = map;
    if (!p) {
        return NULL;
    }
    while (p->model) {
        if (value == p->model) {
            return p;
        }
        p++;
    }
    return NULL;
}

/**! lookup vendor. The difference with camera is that it check for the begining
 * of the string
 */
const RawFile::camera_ids_t* RawFile::lookupVendorId(const camera_ids_t* map,
                                                      const std::string& value)
{
    const camera_ids_t* p = map;
    if (!p) {
        return NULL;
    }
    while (p->model) {
        if (value.find(p->model) == 0) {
            return p;
        }
        p++;
    }
    return NULL;
}

RawFile::TypeId RawFile::_typeIdFromModel(const std::string& make,
                                          const std::string& model)
{
    const camera_ids_t* p = _lookupCameraId(d->m_cam_ids, model);
    if (!p) {
        return _typeIdFromMake(make);
    }
    return p->type_id;
}

const RawFile::camera_ids_t RawFile::s_make[] = {
    { "Canon", OR_MAKE_FILE_TYPEID(OR_TYPEID_VENDOR_CANON, 0) },
    { "NIKON", OR_MAKE_FILE_TYPEID(OR_TYPEID_VENDOR_NIKON, 0) },
    { "LEICA", OR_MAKE_FILE_TYPEID(OR_TYPEID_VENDOR_LEICA, 0) },
    { "Leica", OR_MAKE_FILE_TYPEID(OR_TYPEID_VENDOR_LEICA, 0) },
    { "Panasonic", OR_MAKE_FILE_TYPEID(OR_TYPEID_VENDOR_PANASONIC, 0) },
    { "SONY", OR_MAKE_FILE_TYPEID(OR_TYPEID_VENDOR_SONY, 0) },
    { "OLYMPUS", OR_MAKE_FILE_TYPEID(OR_TYPEID_VENDOR_OLYMPUS, 0) },
    { "PENTAX", OR_MAKE_FILE_TYPEID(OR_TYPEID_VENDOR_PENTAX, 0) },
    { "RICOH IMAGING COMPANY, LTD.", OR_MAKE_FILE_TYPEID(OR_TYPEID_VENDOR_PENTAX, 0) },
    { "RICOH", OR_MAKE_FILE_TYPEID(OR_TYPEID_VENDOR_RICOH, 0) },
    { "SAMSUNG TECHWIN Co.", OR_MAKE_FILE_TYPEID(OR_TYPEID_VENDOR_SAMSUNG, 0) },
    { "SEIKO EPSON CORP.", OR_MAKE_FILE_TYPEID(OR_TYPEID_VENDOR_EPSON, 0) },
    { "Konica Minolta Camera, Inc.", OR_MAKE_FILE_TYPEID(OR_TYPEID_VENDOR_MINOLTA, 0) },
    { "Minolta Co., Ltd.", OR_MAKE_FILE_TYPEID(OR_TYPEID_VENDOR_MINOLTA, 0) },
    { "KONICA MINOLTA", OR_MAKE_FILE_TYPEID(OR_TYPEID_VENDOR_MINOLTA, 0) },
    { "FUJIFILM", OR_MAKE_FILE_TYPEID(OR_TYPEID_VENDOR_FUJIFILM, 0) },
    { "Blackmagic", OR_MAKE_FILE_TYPEID(OR_TYPEID_VENDOR_BLACKMAGIC, 0) },
    { "SIGMA", OR_MAKE_FILE_TYPEID(OR_TYPEID_VENDOR_SIGMA, 0) },
    { "GoPro", OR_MAKE_FILE_TYPEID(OR_TYPEID_VENDOR_GOPRO, 0) },
    { NULL, 0 }
};

RawFile::TypeId RawFile::_typeIdFromMake(const std::string& make)
{
    const camera_ids_t* p = lookupVendorId(s_make, make);
    if (!p) {
        return 0;
    }
    return p->type_id;
}

void RawFile::_setIdMap(const camera_ids_t* map)
{
    d->m_cam_ids = map;
}

const Internals::BuiltinColourMatrix* RawFile::_getMatrices() const
{
    return d->m_matrices;
}

void RawFile::_setMatrices(const Internals::BuiltinColourMatrix* matrices)
{
    d->m_matrices = matrices;
}

/*
 * Will return OR_ERROR_NOT_IMPLEMENTED if the builtin levels
 * aren't found.
 */
::or_error RawFile::_getBuiltinLevels(const Internals::BuiltinColourMatrix* m,
                                      TypeId type_id, uint16_t& black,
                                      uint16_t& white)
{
    if (!m) {
        return OR_ERROR_NOT_IMPLEMENTED;
    }
    while (m->camera) {
        if (m->camera == type_id) {
            black = m->black;
            white = m->white;
            return OR_ERROR_NONE;
        }
        ++m;
    }
    return OR_ERROR_NOT_IMPLEMENTED;
}

/*
 * Will return OR_ERROR_NOT_IMPLEMENTED if the builtin matrix
 * isn't found.
 */
::or_error RawFile::_getBuiltinColourMatrix(
    const Internals::BuiltinColourMatrix* m, TypeId type_id, double* matrix,
    uint32_t& size)
{
    if (!m) {
        return OR_ERROR_NOT_IMPLEMENTED;
    }
    if (size < 9) {
        return OR_ERROR_BUF_TOO_SMALL;
    }

    while (m->camera) {
        if (m->camera == type_id) {
            for (int i = 0; i < 9; i++) {
                matrix[i] = static_cast<double>(m->matrix[i]) / 10000.0;
            }
            size = 9;
            return OR_ERROR_NONE;
        }
        ++m;
    }
    size = 0;
    return OR_ERROR_NOT_IMPLEMENTED;
}
}

/*
  Local Variables:
  mode:c++
  c-file-style:"stroustrup"
  c-file-offsets:((innamespace . 0))
  indent-tabs-mode:nil
  fill-column:80
  End:
*/<|MERGE_RESOLUTION|>--- conflicted
+++ resolved
@@ -2,11 +2,7 @@
  * libopenraw - rawfile.cpp
  *
  * Copyright (C) 2008 Novell, Inc.
-<<<<<<< HEAD
  * Copyright (C) 2006-2020 Hubert Figuière
-=======
- * Copyright (C) 2006-2020 Hubert Figuiere
->>>>>>> 4601f959
  *
  * This library is free software: you can redistribute it and/or
  * modify it under the terms of the GNU Lesser General Public License
