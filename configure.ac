--- conflicted
+++ resolved
@@ -2,11 +2,7 @@
 dnl written by Hubert Figuiere
 
 AC_PREREQ(2.50)
-<<<<<<< HEAD
 AC_INIT(libopenraw, 0.3.0)
-=======
-AC_INIT(libopenraw, 0.2.2)
->>>>>>> 4601f959
 AM_CONFIG_HEADER(config.h)
 AC_CONFIG_MACRO_DIR([m4])
 AM_INIT_AUTOMAKE([foreign no-dist-gzip dist-bzip2 dist-xz subdir-objects])
@@ -50,13 +46,9 @@
 dnl version 0.1.3 is 7.0.3
 dnl version 0.2.0 is 8.0.0
 dnl version 0.2.1 is 8.0.1
-<<<<<<< HEAD
+dnl version 0.2.2 is 8.0.2
 dnl version 0.3.0 is 9.0.0
 AC_SUBST([LIBOPENRAW_REVISION], [0])
-=======
-dnl version 0.2.2 is 8.0.2
-AC_SUBST([LIBOPENRAW_REVISION], [2])
->>>>>>> 4601f959
 AC_SUBST([LIBOPENRAW_AGE],      [0])
 AC_SUBST([LIBOPENRAW_CURRENT],  [9])
 AC_SUBST([LIBOPENRAW_CURRENT_MIN],
