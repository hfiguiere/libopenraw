<<<<<<< HEAD
2007-12-17  Hubert Figuiere  <hub@figuiere.net>

	* lib/ciffcontainer.{cpp,h}, lib/crwfile.cpp: retrieve the orientation
	from the CIFF/CRW files.
=======
2007-12-11  Hubert Figuiere  <hub@figuiere.net>

	* README: Update build instruction. Closes bug #13595
>>>>>>> dcf0c6d6

2007-12-05  Hubert Figuiere  <hub@figuiere.net>

	* demo/thumbc.c, lib/io/teststream.cpp, test/ciffcontainertest.cpp,
	test/fileio.t.c: warning removal.
	
2007-12-02  Hubert Figuiere  <hub@figuiere.net>
	* Get orientation (CR2-only).
	* API for orientation.
	* Rotate gdk pixbuf depending on orientation.

2007-11-26  Hubert Figuiere  <hub@figuiere.net>

	* New rawfile C API.

2007-11-25  Hubert Figuiere  <hub@figuiere.net>

	* lib/crwfile.cpp: Fix crash with A610 CRW files and other non-CIFF
	files. Closes bug #13393

	* lib/io/posix_io.c (posix_munmap): Fix unused parameter warning.

	* lib/jfifcontainer.cpp: Add string.h to fix build on Factory.

==== 0.0.3 ====

2007-11-25  Hubert Figuiere  <hub@figuiere.net>

	* lib/io/io.c: check input pointer for validity.
	Closes bug #13371.

	* demo/gdk.c,demo/Makefile.am: new demo.
	* demo/thumb.cpp (main): Check that the returned rawfile
	is not null.

2007-11-24  Hubert Figuiere  <hub@figuiere.net>

	* gnome/gdkpixbuf.c (or_thumbnail_to_pixbuf): The data is not
	copied by gdk_pixbuf_new_from_data(). Copy it.
	Closes bug #13383.

2007-11-12  Hubert Figuiere  <hub@figuiere.net>

	* lib/io/teststream.cpp: Fix an error triggered by
	openSUSE Factory: missing header.

2007-07-09  Hubert Figuiere  <hub@figuiere.net>

	* gnome/gdkpixbuf.c (or_gdkpixbuf_extract_thumbnail): Removing an
	annoying debug message.

2007-07-08  Hubert Figuiere  <hub@figuiere.net>

	* lib/capi/rawdata.cpp, include/libopenraw++/rawdata.h,
	include/libopenraw/libopenraw.h, include/libopenraw/rawdata.h: 
	New API in C.

	* demo/ccfa.c (main): New sample for RAW extraction
	using the C API.

	* lib/ljpegdecompressor.cpp (GetDht): avoid memcpy()
	on the huffman tables, and check better the index.

2007-07-07  Hubert Figuiere  <hub@figuiere.net>

	* Support for CRW decompression.

	* lib/io/memstream.cpp: remove annoying debug message.
	MemStream::seek return the current position.

	* configure.in: fix configure.in breakage. Setting the CXXFLAGS
	with -Werror and all these warnings break the detection.

2007-07-05  Hubert Figuiere  <hub@figuiere.net>

	* lib/ljpegdecompressor.{h,cpp}: make more methods static or 
	functions.

	* lib/rawdata.cpp (RawData::append()): fix endianess issue. The
	code is now endian neutral and works fine on PPC (big endian).

2007-07-04  Hubert Figuiere  <hub@figuiere.net>

	* test/ljpegtest.cpp (test_ljpeg): Make the test check
	against a checksum. Don't test the decompressor internals.

	* lib/ljpegdecompressor.cpp (MIN_GET_BITS): use int32_t and
	not long. This Fix the 64-bits issue.

	* Added unit testing for the lossless JPEG decompressor. 

2007-07-02  Hubert Figuiere  <hub@figuiere.net>

	* Internal API change: can request uncompressed CFA data.

2007-06-30  Hubert Figuiere  <hub@figuiere.net>

	* lib/peffile.cpp: Mark CFA uncompressed if they
	are.

	* Handle the slicing for CR2 files. Better error 
	handling.

2007-06-05  Hubert Figuiere  <hub@figuiere.net>

	* lib/dngfile.cpp: decompress RAW from DNG. The spec 
	is very fuzzy... so it is know to be broken.

2007-06-02  Hubert Figuiere  <hub@figuiere.net>

	* demo/cfa.cpp: will save as .pgm file. 

	* support decompressing CFA from the RAW file
	using ljpeg. CR2 files only for now.

2007-04-19  Hubert Figuiere  <hub@figuiere.net>

	* Added infrastructure for decompression.

2007-04-09  Hubert Figuiere  <hub@figuiere.net>

	* lib/ifdentry.{h,cpp}, lib/ifddir.{h,cpp}: IFDTypeDesc
	renamed IDFTypeTrait.

2007-04-02  Hubert Figuiere  <hub@figuiere.net>

	* Makefile.am (ACLOCAL_AMFLAGS): make sure
	aclocal is called properly in maintainer mode.

2007-03-31  Hubert Figuiere  <hub@figuiere.net>

	* lib/ifddir.{h,cpp}: get() API changed.
	* lib/ifdentry.h: get() is now a static method 
	of IFDTypeDesc<> as the template member code
	choke on gcc-3.3.

	* autogen.sh: aclocal includes from m4 dir
	* configure.in: use AX_BOOST_CHECK
	* m4/ax_boost_base.m4: add macro to check boost.

2007-03-21  Pav Lucistnik  <pav@FreeBSD.org>
	
	* gnome/include/libopenraw-gnome/Makefile.am: 
	Don't create the Gnome include dir if building
	without it.

2007-03-21  Hubert Figuiere  <hub@figuiere.net>

	* lib/crwfile.cpp, lib/ifdfile.cpp: use scoped_ptr<>
	instead of delete.

2007-03-20  Hubert Figuiere  <hub@figuiere.net>

	* demo/thumbc.c (main): kill some warnings.

	* demo/thumb.cpp, tools/ordiag.cpp: Use scoped_ptr<> 
	when applicable.

2007-03-01  Hubert Figuiere  <hub@figuiere.net>

	* README: Added E500 to the list of tested formats.

2007-02-06  Hubert Figuiere  <hub@figuiere.net>

	* README: update the support list.
	* lib/neffile.cpp: Refactor the standard way 
	of fetching the CFA from and IFD
	* lib/*: Added CFA extraction support for
	DNG, PEF, ORF. Stubbed for ARW.
	* include/libopenraw++/rawfile.h: _getRawData() is
	now pure virtual.

	* lib/ciffcontainer.{h,cpp}, lib/crwfile.{h,cpp}: 
	Retrieve CFA data from Canon CRW. Support all CIFF
	based files.

	* lib/ifdentry.{h,cpp}: fix some warnings.

2007-02-05  Hubert Figuiere  <hub@figuiere.net>

	* lib/cr2file.cpp, lib/exception.h, lib/ifddir.{cpp,h},
	lib/ifdentry.{cpp,h}, lib/ifdfile.cpp, lib/neffile.cpp: 
	templatize data fetching. Implement fetching arrays and
	data stored outside IFD. Fetching subIFD need a subscript.
	Getting CFA data out of a NEF from D70 works.

	* tools/ordiag.cpp: Delete the RawFile instance.

2007-01-30  Hubert Figuiere  <hub@figuiere.net>

	* README: Added Canon 1DS and 30D in the list.

2007-01-29  Hubert Figuiere  <hub@figuiere.net>

	* lib/bitmapdata.cpp, lib/rawdata.cpp,
	include/libopenraw++/bitmapdata.h, 
	include/libopenraw++/rawdata.h:
	Added bitmap data and raw data classes.
	* include/libopenraw++/thumbnail.h,
	lib/thumbnail.cpp: inherit from BitmapData.
	* include/*, lib/*, configure.in: Add RAW data extraction
	support for CR2 and NEF. 
	Fix a bug when reading IFDEntry with an that overflow a sint16_t.
	* tools/Makefile.am: link to the .la
	* tools/ordiag.cpp: Dump CFA data.
<|MERGE_RESOLUTION|>--- conflicted
+++ resolved
@@ -1,13 +1,11 @@
-<<<<<<< HEAD
 2007-12-17  Hubert Figuiere  <hub@figuiere.net>
 
 	* lib/ciffcontainer.{cpp,h}, lib/crwfile.cpp: retrieve the orientation
 	from the CIFF/CRW files.
-=======
+
 2007-12-11  Hubert Figuiere  <hub@figuiere.net>
 
 	* README: Update build instruction. Closes bug #13595
->>>>>>> dcf0c6d6
 
 2007-12-05  Hubert Figuiere  <hub@figuiere.net>
 
