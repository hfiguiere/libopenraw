2008-02-17  Hubert Figuiere  <hub@figuiere.net>

<<<<<<< HEAD
	* lib/ifdentry.{cpp,h}: Fix a template problem with Apple
	broken gcc.
=======
	* lib/mrwfile.cpp: use uint32_t for offsets in the 
	IFDFile. (fix 64-bits)
>>>>>>> 697ebac0

	* testsuite/testsuite.cpp (Test::run): skip file if
	not found. 
	Make test more robusts to diagnostic.

	* lib/ciffcontainer.{cpp.h}: refactor CIFF container
	to support metadata.
	* lib/crwfile.{cpp,h}, testsuite/testsuite.xml:
	get orientation meta data for CRW.
	* include/libopenraw++/rawfile.h: getMetaValue() is pure
	virtual.

	* lib/ifdfile.cpp: Handle new-style CFA Pattern tag.

2008-02-16  Hubert Figuiere  <hub@figuiere.net>

	* lib/ifdfile.cpp: fix regression with PEF files: they
	advertise 12-bits but are 16-bits unpacked.
	* testsuite/testsuite.xml: add PEF *-ist D to the testsuite.
	* lib/unpack.cpp: the Nikon unpacking only for Nikon unpack.
	
	* lib/ifdfile.cpp, lib/rawdata.cpp, 
	include/libopenraw++/rawdata.h: setCompression() / 
	compression().

	* tools/ordiag.cpp: dump the compression if applicable.
	
	* lib/ifdfile.cpp: refactor the unpack for 8 bits data.

	* testsuite/testsuite.xml: Added Leica M8 to the test.

2008-02-15  Hubert Figuiere  <hfiguiere@novell.com>

	* lib/ifdfile.cpp: support 8-bits RAW data. (M8 support)

	* lib/unpack.{cpp,h}, lib/mrwfile.cp: compute the adequate 
	block size.
	* lib/ifdfile.cpp: fix the Nikon unpack. Add hack for
	Nikon D100.
	* testsuite/testsuite.xml: update test for D100 and R-D1.

	* lib/unpack.{h,cpp}, test/testunpack.cpp, lib/mrwfile.cpp,
	lib/ifdfile.cpp: unpack is now a class to store an 
	internal state and deal with some variety of "pack" like
	Nikons.
	
	* lib/rawcontainer.cpp, lib/ifddir.cpp: Remove excessive 
	debugging.

2008-02-14  Hubert Figuiere  <hfiguiere@novell.com>

	* lib/ifdfile.cpp, lib/ifd.h, lib/neffile.{cpp,h}: Detect
	D100 files marked wrongly as compressed. Declare the other
	Nikon compression scheme (the one using the quantization 
	table).

	* lib/ifdfile.cpp (IFDFile::_enumThumbnailSizes): scan the 
	subIFDs for previews. Check for compression in case the
	there is a StripOffset for a JPEG preview.

2008-02-13  Hubert Figuiere  <hfiguiere@novell.com>

	* lib/erffile.cpp: remove the "compression" hack.
	* lib/ifdfile.cpp, lib/ifd.h: better detect compression
	and fix the 12 bits unpacking.
	* testsuite/testsuite.xml: update test suite.
	
	* lib/mrwfile.cpp: Change the buffer size to make sure
	it is a multiple of 3. This should fix the decoding problem.

	* lib/unpack.{cpp,h}, lib/mrwfile.cpp: rename to take byte order 
	into account. Store the values as uint16_t. 
	* test/testunpack.cpp: fix the test for the above changes.

	* testsuite/testsuite.{h,cpp}, testsuite/testsuitehandler.cpp
	testsuite/testsuitetags.txt: Add support for doing a Md5
	on the output. Currently it is a CRC.

2008-02-12  Hubert Figuiere  <hfiguiere@novell.com>

	* lib/ifd.h: CfaCompoment consts.
	* lib/ifdfile.cpp: Move away the CFA pattern extraction.
	
	* testsuite/testsuite.xml: Add more Nikon samples.

	* testsuite/testsuite.{cpp,h}, testsuite/testsuitehandler.cpp,
	testsuite/testsuitetags.txt, testsuite/testsuite.xml: add 
	CFA Pattern test. Return failure if a test fail.
	* include/libopenraw/rawdata.h, include/libopenraw/consts.h, 
	include/libopenraw++/rawdata.h, lib/capi/rawdata.cpp, 
	lib/cr2file.cpp, lib/crwfile.cpp, lib/dngfile.cpp,
	lib/ifdfile.cpp, lib/mrwfile.cpp, lib/rawdata.cpp,
	tools/ordiag.cpp: Allow getting the CFA Pattern.
	
2008-02-11  Hubert Figuiere  <hfiguiere@novell.com>

	* lib/ifdentry.{h,cpp}: fix a bug in get() where fetching
	a locally stored array failed like array of bytes. Also
	implement the type trait for BYTE.

	* lib/unpack.{cpp,h}, lib/mrwfile.cpn, lib/Makefile.am: 
	split off unpack.
	* test/testunpack.cpp, lib/Makefile.am: test unpack

	* Kill CMake support for good.

2008-02-07  Hubert Figuiere  <hub@figuiere.net>

	* lib/mrwcontainer.h, lib/mrwfile.cpp, README:
	Extract and unpack RAW for Minolta A1, A2, 5D and 7D.
	(still with a bug)
	
2008-02-03  Hubert Figuiere  <hub@figuiere.net>

	* lib/ifddir.cpp, lib/ifdfilecontainer.{cpp,h}:
	Add hooks to set the Exif offset.
	* lib/mrwcontainer.{cpp,h}, lib/mrwfile.cpp:
	Add support for 7HI and 7i MRW files.

2008-02-02  Hubert Figuiere  <hub@figuiere.net>

	* lib/mrwfile.cpp: Fix getting the makernote offset.
	* lib/ifdentry.h: offset() is implemented properly.
	Make get() less error prone: allow overriding the type
	check as well as deal with undefined type.
	* lib/ifdentry.cpp: Fix some warnings.
	* lib/ifd.h: Forgot include protection.

	* lib/ifdentry.h: new accessors count() and offset().
	* lib/rawcontainer.{h,cpp}: added readUInt8()
	* lib/mrwcontainer.{h,cpp}, lib/mrwfile.{h,cpp}, lib/rawfile.cpp: 
	MRW support	

2008-01-26  Hubert Figuiere  <hub@figuiere.net>

	* lib/ifdfilecontainer.cpp: is the m_offset to create the IFDDir
	and look up for the IFD. Needed by MRW and RAF (in the future).

2008-01-13  Hubert Figuiere  <hub@figuiere.net>

	* lib/crwdecompressor.cpp, testsuite/xmlhandler.cpp: Fix build on
	openSUSE Factory.

	* autogen.sh: re-order commands in autogens.sh (Closes bug #14055)

==== 0.0.4 ====

2008-01-12  Hubert Figuiere  <hub@figuiere.net>

	* Remove unused exempi dependency.

2008-01-07  Hubert Figuiere  <hub@figuiere.net>

	* lib/cr2file.{cpp,h}, lib/ifdfile.{cpp,h},
	testsuite/testsuite.xml: getting exif meta values is
	refactored. Orientation works for PEF, NEF, DNG, ERF, ORF and ARW.
	* lib/rawfile.cpp: Orientation is in the TIFF namespace.

2008-01-06  Hubert Figuiere  <hub@figuiere.net>

	* lib/*, lib/tiffepfile.{cpp,h}: Refactoring: have a TIFF/EP base
	class. Have Exif IFD, Main IFD and CFA IFD located in a common
	way.

2008-01-05  Hubert Figuiere  <hub@figuiere.net>

	* testsuite/*: Working testsuite.
	
	* tools/ordiag.cpp: Display the thumbnail byte size.

2008-01-02  Hubert Figuiere  <hub@figuiere.net>

	* testsuite/*, Makefile.am, configure.in: bootstrap the test 
	suite including a new XML parser.

2007-12-30  Hubert Figuiere  <hub@figuiere.net>

	* README, include/libopenraw/consts.h, lib/Makefile.am,
	lib/erffile.{h,cpp}, lib/rawfile.cpp, tools/ordiag.cpp:
	Epson ERF support for thumbnail and compressed CFA.

2007-12-22  Hubert Figuiere  <hub@figuiere.net>

	* configure.in, m4/boost.m4, test/Makefile.am: Change boost
	detection. Closes bug #13658. Closes bug #13659

2007-12-18  Hubert Figuiere  <hub@figuiere.net>

	* demo/Makefile.am: gdk demo opted out. Closes bug #13718

	* lib/io/io.c: remove stray ';'. Closes bug #13717

2007-12-17  Hubert Figuiere  <hub@figuiere.net>

	* lib/ciffcontainer.{cpp,h}, lib/crwfile.cpp: retrieve the orientation
	from the CIFF/CRW files.

2007-12-11  Hubert Figuiere  <hub@figuiere.net>

	* README: Update build instruction. Closes bug #13595

2007-12-05  Hubert Figuiere  <hub@figuiere.net>

	* demo/thumbc.c, lib/io/teststream.cpp, test/ciffcontainertest.cpp,
	test/fileio.t.c: warning removal.
	
2007-12-02  Hubert Figuiere  <hub@figuiere.net>
	* Get orientation (CR2-only).
	* API for orientation.
	* Rotate gdk pixbuf depending on orientation.

2007-11-26  Hubert Figuiere  <hub@figuiere.net>

	* New rawfile C API.

2007-11-25  Hubert Figuiere  <hub@figuiere.net>

	* lib/crwfile.cpp: Fix crash with A610 CRW files and other non-CIFF
	files. Closes bug #13393

	* lib/io/posix_io.c (posix_munmap): Fix unused parameter warning.

	* lib/jfifcontainer.cpp: Add string.h to fix build on Factory.

==== 0.0.3 ====

2007-11-25  Hubert Figuiere  <hub@figuiere.net>

	* lib/io/io.c: check input pointer for validity.
	Closes bug #13371.

	* demo/gdk.c,demo/Makefile.am: new demo.
	* demo/thumb.cpp (main): Check that the returned rawfile
	is not null.

2007-11-24  Hubert Figuiere  <hub@figuiere.net>

	* gnome/gdkpixbuf.c (or_thumbnail_to_pixbuf): The data is not
	copied by gdk_pixbuf_new_from_data(). Copy it.
	Closes bug #13383.

2007-11-12  Hubert Figuiere  <hub@figuiere.net>

	* lib/io/teststream.cpp: Fix an error triggered by
	openSUSE Factory: missing header.

2007-07-09  Hubert Figuiere  <hub@figuiere.net>

	* gnome/gdkpixbuf.c (or_gdkpixbuf_extract_thumbnail): Removing an
	annoying debug message.

2007-07-08  Hubert Figuiere  <hub@figuiere.net>

	* lib/capi/rawdata.cpp, include/libopenraw++/rawdata.h,
	include/libopenraw/libopenraw.h, include/libopenraw/rawdata.h: 
	New API in C.

	* demo/ccfa.c (main): New sample for RAW extraction
	using the C API.

	* lib/ljpegdecompressor.cpp (GetDht): avoid memcpy()
	on the huffman tables, and check better the index.

2007-07-07  Hubert Figuiere  <hub@figuiere.net>

	* Support for CRW decompression.

	* lib/io/memstream.cpp: remove annoying debug message.
	MemStream::seek return the current position.

	* configure.in: fix configure.in breakage. Setting the CXXFLAGS
	with -Werror and all these warnings break the detection.

2007-07-05  Hubert Figuiere  <hub@figuiere.net>

	* lib/ljpegdecompressor.{h,cpp}: make more methods static or 
	functions.

	* lib/rawdata.cpp (RawData::append()): fix endianess issue. The
	code is now endian neutral and works fine on PPC (big endian).

2007-07-04  Hubert Figuiere  <hub@figuiere.net>

	* test/ljpegtest.cpp (test_ljpeg): Make the test check
	against a checksum. Don't test the decompressor internals.

	* lib/ljpegdecompressor.cpp (MIN_GET_BITS): use int32_t and
	not long. This Fix the 64-bits issue.

	* Added unit testing for the lossless JPEG decompressor. 

2007-07-02  Hubert Figuiere  <hub@figuiere.net>

	* Internal API change: can request uncompressed CFA data.

2007-06-30  Hubert Figuiere  <hub@figuiere.net>

	* lib/peffile.cpp: Mark CFA uncompressed if they
	are.

	* Handle the slicing for CR2 files. Better error 
	handling.

2007-06-05  Hubert Figuiere  <hub@figuiere.net>

	* lib/dngfile.cpp: decompress RAW from DNG. The spec 
	is very fuzzy... so it is know to be broken.

2007-06-02  Hubert Figuiere  <hub@figuiere.net>

	* demo/cfa.cpp: will save as .pgm file. 

	* support decompressing CFA from the RAW file
	using ljpeg. CR2 files only for now.

2007-04-19  Hubert Figuiere  <hub@figuiere.net>

	* Added infrastructure for decompression.

2007-04-09  Hubert Figuiere  <hub@figuiere.net>

	* lib/ifdentry.{h,cpp}, lib/ifddir.{h,cpp}: IFDTypeDesc
	renamed IDFTypeTrait.

2007-04-02  Hubert Figuiere  <hub@figuiere.net>

	* Makefile.am (ACLOCAL_AMFLAGS): make sure
	aclocal is called properly in maintainer mode.

2007-03-31  Hubert Figuiere  <hub@figuiere.net>

	* lib/ifddir.{h,cpp}: get() API changed.
	* lib/ifdentry.h: get() is now a static method 
	of IFDTypeDesc<> as the template member code
	choke on gcc-3.3.

	* autogen.sh: aclocal includes from m4 dir
	* configure.in: use AX_BOOST_CHECK
	* m4/ax_boost_base.m4: add macro to check boost.

2007-03-21  Pav Lucistnik  <pav@FreeBSD.org>
	
	* gnome/include/libopenraw-gnome/Makefile.am: 
	Don't create the Gnome include dir if building
	without it.

2007-03-21  Hubert Figuiere  <hub@figuiere.net>

	* lib/crwfile.cpp, lib/ifdfile.cpp: use scoped_ptr<>
	instead of delete.

2007-03-20  Hubert Figuiere  <hub@figuiere.net>

	* demo/thumbc.c (main): kill some warnings.

	* demo/thumb.cpp, tools/ordiag.cpp: Use scoped_ptr<> 
	when applicable.

2007-03-01  Hubert Figuiere  <hub@figuiere.net>

	* README: Added E500 to the list of tested formats.

2007-02-06  Hubert Figuiere  <hub@figuiere.net>

	* README: update the support list.
	* lib/neffile.cpp: Refactor the standard way 
	of fetching the CFA from and IFD
	* lib/*: Added CFA extraction support for
	DNG, PEF, ORF. Stubbed for ARW.
	* include/libopenraw++/rawfile.h: _getRawData() is
	now pure virtual.

	* lib/ciffcontainer.{h,cpp}, lib/crwfile.{h,cpp}: 
	Retrieve CFA data from Canon CRW. Support all CIFF
	based files.

	* lib/ifdentry.{h,cpp}: fix some warnings.

2007-02-05  Hubert Figuiere  <hub@figuiere.net>

	* lib/cr2file.cpp, lib/exception.h, lib/ifddir.{cpp,h},
	lib/ifdentry.{cpp,h}, lib/ifdfile.cpp, lib/neffile.cpp: 
	templatize data fetching. Implement fetching arrays and
	data stored outside IFD. Fetching subIFD need a subscript.
	Getting CFA data out of a NEF from D70 works.

	* tools/ordiag.cpp: Delete the RawFile instance.

2007-01-30  Hubert Figuiere  <hub@figuiere.net>

	* README: Added Canon 1DS and 30D in the list.

2007-01-29  Hubert Figuiere  <hub@figuiere.net>

	* lib/bitmapdata.cpp, lib/rawdata.cpp,
	include/libopenraw++/bitmapdata.h, 
	include/libopenraw++/rawdata.h:
	Added bitmap data and raw data classes.
	* include/libopenraw++/thumbnail.h,
	lib/thumbnail.cpp: inherit from BitmapData.
	* include/*, lib/*, configure.in: Add RAW data extraction
	support for CR2 and NEF. 
	Fix a bug when reading IFDEntry with an that overflow a sint16_t.
	* tools/Makefile.am: link to the .la
	* tools/ordiag.cpp: Dump CFA data.
<|MERGE_RESOLUTION|>--- conflicted
+++ resolved
@@ -1,12 +1,10 @@
 2008-02-17  Hubert Figuiere  <hub@figuiere.net>
 
-<<<<<<< HEAD
 	* lib/ifdentry.{cpp,h}: Fix a template problem with Apple
 	broken gcc.
-=======
+
 	* lib/mrwfile.cpp: use uint32_t for offsets in the 
 	IFDFile. (fix 64-bits)
->>>>>>> 697ebac0
 
 	* testsuite/testsuite.cpp (Test::run): skip file if
 	not found. 
