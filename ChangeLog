--- conflicted
+++ resolved
@@ -1,15 +1,13 @@
-<<<<<<< HEAD
 2007-11-24  Hubert Figuiere  <hub@figuiere.net>
 
 	* gnome/gdkpixbuf.c (or_thumbnail_to_pixbuf): The data is not
 	copied by gdk_pixbuf_new_from_data(). Copy it.
 	Closes bug #13383.
-=======
+
 2007-11-12  Hubert Figuiere  <hub@figuiere.net>
 
 	* lib/io/teststream.cpp: Fix an error triggered by
 	openSUSE Factory: missing header.
->>>>>>> 2349abeb
 
 2007-07-09  Hubert Figuiere  <hub@figuiere.net>
 
